--- conflicted
+++ resolved
@@ -27,15 +27,9 @@
 
     # Mobilenet resource
     hunter_private_data(
-<<<<<<< HEAD
-        URL "https://artifacts.luxonis.com/artifactory/luxonis-depthai-data-local/network/mobilenet-ssd_6_shaves.blob"
-        SHA1 "c72a4902416be329fb0b455d0dcf8fb4f680aff7"
-        FILE "mobilenet-ssd_6_shaves.blob"
-=======
         URL "https://artifacts.luxonis.com/artifactory/luxonis-depthai-data-local/network/mobilenet-ssd_openvino_2021.2_6shave.blob"
         SHA1 "f0e14978b3f77a4f93b9f969cd39e58bb7aef490"
         FILE "mobilenet-ssd_openvino_2021.2_6shave.blob"
->>>>>>> 122f28ce
         LOCATION mobilenet_blob
     )
 
