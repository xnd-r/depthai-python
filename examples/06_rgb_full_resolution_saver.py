#!/usr/bin/env python3

import time
from pathlib import Path
import cv2
import depthai as dai

# Start defining a pipeline
pipeline = dai.Pipeline()

# Define source and outputs
camRgb = pipeline.createColorCamera()
xoutJpeg = pipeline.createXLinkOut()
xoutRgb = pipeline.createXLinkOut()
videoEnc = pipeline.createVideoEncoder()

xoutJpeg.setStreamName("jpeg")
xoutRgb.setStreamName("rgb")

# Properties
camRgb.setBoardSocket(dai.CameraBoardSocket.RGB)
camRgb.setResolution(dai.ColorCameraProperties.SensorResolution.THE_4_K)
videoEnc.setDefaultProfilePreset(camRgb.getVideoSize(), camRgb.getFps(), dai.VideoEncoderProperties.Profile.MJPEG)

# Linking
camRgb.video.link(xoutRgb.input)
camRgb.video.link(videoEnc.input)
videoEnc.bitstream.link(xoutJpeg.input)

<<<<<<< HEAD
# Pipeline is defined, now we can connect to the device
=======

# Connect and start the pipeline
>>>>>>> a60177fa
with dai.Device(pipeline) as device:

    # Output queue will be used to get the rgb frames from the output defined above
    qRgb = device.getOutputQueue(name="rgb", maxSize=30, blocking=False)
    qJpeg = device.getOutputQueue(name="jpeg", maxSize=30, blocking=True)

    # Make sure the destination path is present before starting to store the examples
    Path('06_data').mkdir(parents=True, exist_ok=True)

    while True:
        inRgb = qRgb.tryGet()  # Non-blocking call, will return a new data that has arrived or None otherwise

        if inRgb is not None:
            cv2.imshow("rgb", inRgb.getCvFrame())

        for encFrame in qJpeg.tryGetAll():
            with open(f"06_data/{int(time.time() * 1000)}.jpeg", "wb") as f:
                f.write(bytearray(encFrame.getData()))

        if cv2.waitKey(1) == ord('q'):
            break<|MERGE_RESOLUTION|>--- conflicted
+++ resolved
@@ -27,12 +27,7 @@
 camRgb.video.link(videoEnc.input)
 videoEnc.bitstream.link(xoutJpeg.input)
 
-<<<<<<< HEAD
-# Pipeline is defined, now we can connect to the device
-=======
-
 # Connect and start the pipeline
->>>>>>> a60177fa
 with dai.Device(pipeline) as device:
 
     # Output queue will be used to get the rgb frames from the output defined above
