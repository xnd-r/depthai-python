#!/usr/bin/env python3

from pathlib import Path
import cv2
import depthai as dai
import numpy as np
import time
import argparse

labelMap = ["background", "aeroplane", "bicycle", "bird", "boat", "bottle", "bus", "car", "cat", "chair", "cow",
            "diningtable", "dog", "horse", "motorbike", "person", "pottedplant", "sheep", "sofa", "train", "tvmonitor"]

nnPathDefault = str((Path(__file__).parent / Path('models/mobilenet-ssd_openvino_2021.2_6shave.blob')).resolve().absolute())
parser = argparse.ArgumentParser()
parser.add_argument('nnPath', nargs='?', help="Path to mobilenet detection network blob", default=nnPathDefault)
parser.add_argument('-ff', '--full_frame', action="store_true", help="Perform tracking on full RGB frame", default=False)

args = parser.parse_args()

fullFrameTracking = args.full_frame

# Start defining a pipeline
pipeline = dai.Pipeline()

# Define sources and outputs
camRgb = pipeline.createColorCamera()
spatialDetectionNetwork = pipeline.createMobileNetSpatialDetectionNetwork()
monoLeft = pipeline.createMonoCamera()
monoRight = pipeline.createMonoCamera()
stereo = pipeline.createStereoDepth()
objectTracker = pipeline.createObjectTracker()

xoutRgb = pipeline.createXLinkOut()
trackerOut = pipeline.createXLinkOut()

xoutRgb.setStreamName("preview")
trackerOut.setStreamName("tracklets")

# Properties
camRgb.setPreviewSize(300, 300)
camRgb.setResolution(dai.ColorCameraProperties.SensorResolution.THE_1080_P)
camRgb.setInterleaved(False)
camRgb.setColorOrder(dai.ColorCameraProperties.ColorOrder.BGR)

monoLeft.setResolution(dai.MonoCameraProperties.SensorResolution.THE_400_P)
monoLeft.setBoardSocket(dai.CameraBoardSocket.LEFT)
monoRight.setResolution(dai.MonoCameraProperties.SensorResolution.THE_400_P)
monoRight.setBoardSocket(dai.CameraBoardSocket.RIGHT)

# setting node configs
stereo.setConfidenceThreshold(255)

spatialDetectionNetwork.setBlobPath(args.nnPath)
spatialDetectionNetwork.setConfidenceThreshold(0.5)
spatialDetectionNetwork.input.setBlocking(False)
spatialDetectionNetwork.setBoundingBoxScaleFactor(0.5)
spatialDetectionNetwork.setDepthLowerThreshold(100)
spatialDetectionNetwork.setDepthUpperThreshold(5000)

objectTracker.setDetectionLabelsToTrack([15])  # track only person
# possible tracking types: ZERO_TERM_COLOR_HISTOGRAM, ZERO_TERM_IMAGELESS
objectTracker.setTrackerType(dai.TrackerType.ZERO_TERM_COLOR_HISTOGRAM)
# take the smallest ID when new object is tracked, possible options: SMALLEST_ID, UNIQUE_ID
objectTracker.setTrackerIdAssigmentPolicy(dai.TrackerIdAssigmentPolicy.SMALLEST_ID)

# Linking
monoLeft.out.link(stereo.left)
monoRight.out.link(stereo.right)

# Link plugins CAM . NN . XLINK
camRgb.preview.link(spatialDetectionNetwork.input)
objectTracker.passthroughTrackerFrame.link(xoutRgb.input)
objectTracker.out.link(trackerOut.input)

if fullFrameTracking:
    camRgb.setPreviewKeepAspectRatio(False)
    camRgb.video.link(objectTracker.inputTrackerFrame)
    objectTracker.inputTrackerFrame.setBlocking(False)
    # do not block the pipeline if it's too slow on full frame
    objectTracker.inputTrackerFrame.setQueueSize(2)
else:
    spatialDetectionNetwork.passthrough.link(objectTracker.inputTrackerFrame)

spatialDetectionNetwork.passthrough.link(objectTracker.inputDetectionFrame)
spatialDetectionNetwork.out.link(objectTracker.inputDetections)

stereo.depth.link(spatialDetectionNetwork.inputDepth)

<<<<<<< HEAD
# Pipeline defined, now the device is connected to
=======

# Connect and start the pipeline
>>>>>>> a60177fa
with dai.Device(pipeline) as device:

    preview = device.getOutputQueue("preview", 4, False)
    tracklets = device.getOutputQueue("tracklets", 4, False)

    startTime = time.monotonic()
    counter = 0
    fps = 0
    frame = None

    while(True):
        imgFrame = preview.get()
        track = tracklets.get()

        counter+=1
        current_time = time.monotonic()
        if (current_time - startTime) > 1 :
            fps = counter / (current_time - startTime)
            counter = 0
            startTime = current_time

        color = (255, 0, 0)
        frame = imgFrame.getCvFrame()
        trackletsData = track.tracklets
        for t in trackletsData:
            roi = t.roi.denormalize(frame.shape[1], frame.shape[0])
            x1 = int(roi.topLeft().x)
            y1 = int(roi.topLeft().y)
            x2 = int(roi.bottomRight().x)
            y2 = int(roi.bottomRight().y)

            try:
                label = labelMap[t.label]
            except:
                label = t.label

            cv2.putText(frame, str(label), (x1 + 10, y1 + 20), cv2.FONT_HERSHEY_TRIPLEX, 0.5, color)
            cv2.putText(frame, f"ID: {[t.id]}", (x1 + 10, y1 + 35), cv2.FONT_HERSHEY_TRIPLEX, 0.5, color)
            cv2.putText(frame, t.status.name, (x1 + 10, y1 + 50), cv2.FONT_HERSHEY_TRIPLEX, 0.5, color)
            cv2.rectangle(frame, (x1, y1), (x2, y2), color, cv2.FONT_HERSHEY_SIMPLEX)

            cv2.putText(frame, f"X: {int(t.spatialCoordinates.x)} mm", (x1 + 10, y1 + 65), cv2.FONT_HERSHEY_TRIPLEX, 0.5, color)
            cv2.putText(frame, f"Y: {int(t.spatialCoordinates.y)} mm", (x1 + 10, y1 + 80), cv2.FONT_HERSHEY_TRIPLEX, 0.5, color)
            cv2.putText(frame, f"Z: {int(t.spatialCoordinates.z)} mm", (x1 + 10, y1 + 95), cv2.FONT_HERSHEY_TRIPLEX, 0.5, color)

        cv2.putText(frame, "NN fps: {:.2f}".format(fps), (2, frame.shape[0] - 4), cv2.FONT_HERSHEY_TRIPLEX, 0.4, color)

        cv2.imshow("tracker", frame)

        if cv2.waitKey(1) == ord('q'):
            break<|MERGE_RESOLUTION|>--- conflicted
+++ resolved
@@ -86,12 +86,7 @@
 
 stereo.depth.link(spatialDetectionNetwork.inputDepth)
 
-<<<<<<< HEAD
-# Pipeline defined, now the device is connected to
-=======
-
 # Connect and start the pipeline
->>>>>>> a60177fa
 with dai.Device(pipeline) as device:
 
     preview = device.getOutputQueue("preview", 4, False)
