#!/usr/bin/env python3

import time
from pathlib import Path

import cv2
import depthai as dai

# Start defining a pipeline
pipeline = dai.Pipeline()

# Define a source - mono (grayscale) camera
camRight = pipeline.createMonoCamera()
camRight.setBoardSocket(dai.CameraBoardSocket.RIGHT)
camRight.setResolution(dai.MonoCameraProperties.SensorResolution.THE_720_P)

# Create output
xoutRight = pipeline.createXLinkOut()
xoutRight.setStreamName("right")
camRight.out.link(xoutRight.input)

# Connect and start the pipeline
with dai.Device(pipeline) as device:
<<<<<<< HEAD
    # Start pipeline
    device.startPipeline()
=======
>>>>>>> 96386f5a

    # Output queue will be used to get the grayscale frames from the output defined above
    qRight = device.getOutputQueue(name="right", maxSize=4, blocking=False)

    # Make sure the destination path is present before starting to store the examples
    Path('07_data').mkdir(parents=True, exist_ok=True)

    while True:
        inRight = qRight.get()  # Blocking call, will wait until a new data has arrived
        # Data is originally represented as a flat 1D array, it needs to be converted into HxW form
        frameRight = inRight.getCvFrame()
        # Frame is transformed and ready to be shown
        cv2.imshow("right", frameRight)
        # After showing the frame, it's being stored inside a target directory as a PNG image
        cv2.imwrite(f"07_data/{int(time.time() * 10000)}.png", frameRight)

        if cv2.waitKey(1) == ord('q'):
            break<|MERGE_RESOLUTION|>--- conflicted
+++ resolved
@@ -21,11 +21,6 @@
 
 # Connect and start the pipeline
 with dai.Device(pipeline) as device:
-<<<<<<< HEAD
-    # Start pipeline
-    device.startPipeline()
-=======
->>>>>>> 96386f5a
 
     # Output queue will be used to get the grayscale frames from the output defined above
     qRight = device.getOutputQueue(name="right", maxSize=4, blocking=False)
