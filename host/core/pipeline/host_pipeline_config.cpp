#include <iostream>

#include "host_pipeline_config.hpp"


static std::unordered_map<int, int> rgb_cam_supported_configs =
{
    {1080, 0},
    {2160, 1}
};

static std::unordered_map<int, int> mono_cam_supported_configs =
{
    {720, 0},
};

#define WARNING "\033[1;5;31m"
#define ENDC "\033[0m"


bool HostPipelineConfig::initWithJSON(const json &json_obj)
{
    bool result = false;

    do
    {
        // "streams"
        streams.clear();
        streams_public.clear();

        if (json_obj.contains("streams"))
        {
            for (auto it : json_obj.at("streams"))
            {
                // "metaout"
                if (it.is_string())
                {
                    const auto &str = it.get<std::string>();
                    streams.emplace_back(str);
                    streams_public.push_back(str);
                }
                else
                // {"name": "depth", "data_type": "uint16", "max_fps": 4.0}
                {
                    const auto &name = it.at("name").get<std::string>();
                    streams.emplace_back(name);
                    auto &stream = streams.back();

                    if (it.contains("data_type"))
                    {
                        stream.data_type = it.at("data_type").get<std::string>();
                    }

                    if (it.contains("max_fps"))
                    {
                        stream.max_fps   = it.at("max_fps").get<float>();
                    }
                }
            }
        }


        // "depth"
        if (json_obj.contains("depth"))
        {
            auto& depth_obj = json_obj.at("depth");

            // "calibration_file"
            if (depth_obj.contains("calibration_file"))
            {
                depth.calibration_file = depth_obj.at("calibration_file").get<std::string>();
            }

            // "type"
            if (depth_obj.contains("type"))
            {
                depth.type = depth_obj.at("type").get<std::string>();
            }

            // "padding_factor"
            if (depth_obj.contains("padding_factor"))
            {
                depth.padding_factor = depth_obj.at("padding_factor").get<float>();

                if (depth.padding_factor < 0.f || depth.padding_factor > 1.f)
                {
                    std::cerr << WARNING "padding_factor should be in the range [0 .. 1]\n" ENDC;
                    break;
                }
            }

            if (depth_obj.contains("depth_limit_m"))
            {
                depth.depth_limit_m = depth_obj.at("depth_limit_m").get<float>();
            }

            if (depth_obj.contains("confidence_threshold"))
            {
                depth.confidence_threshold = depth_obj.at("confidence_threshold").get<float>();

                if (depth.confidence_threshold < 0.f || depth.confidence_threshold > 1.f)
                {
                    std::cerr << WARNING "confidence_threshold should be in the range [0 .. 1]\n" ENDC;
                    break;
                }
            }
        }

        // "ai"
        if (json_obj.contains("ai"))
        {
            auto& ai_obj = json_obj.at("ai");

            // "blob_file"
            if (ai_obj.contains("blob_file"))
            {
                ai.blob_file = ai_obj.at("blob_file").get<std::string>();
            }

            // "blob_file_config"
            if (ai_obj.contains("blob_file_config"))
            {
                ai.blob_file_config = ai_obj.at("blob_file_config").get<std::string>();
            }

            if (ai_obj.contains("blob_file2"))
            {
                ai.blob_file2 = ai_obj.at("blob_file2").get<std::string>();
            }

            if (ai_obj.contains("blob_file_config2"))
            {
                ai.blob_file_config2 = ai_obj.at("blob_file_config2").get<std::string>();
            }

            if (ai_obj.contains("camera_input"))
            {
                ai.camera_input = ai_obj.at("camera_input").get<std::string>();
            }

            if (ai_obj.contains("calc_dist_to_bb"))
            {
                ai.calc_dist_to_bb = ai_obj.at("calc_dist_to_bb").get<bool>();
            }

            if (ai_obj.contains("keep_aspect_ratio"))
            {
                ai.keep_aspect_ratio = ai_obj.at("keep_aspect_ratio").get<bool>();
            }

            if (ai_obj.contains("shaves"))
            {
                ai.shaves = ai_obj.at("shaves").get<int32_t>();
            }
            if (ai.shaves <= 0 || ai.shaves > 16)
            {
                std::cerr << WARNING "ai.shaves should be in the range (0 .. 16]\n" ENDC;
                break;
            }

            if (ai_obj.contains("cmx_slices"))
            {
                ai.cmx_slices = ai_obj.at("cmx_slices").get<int32_t>();
            }
            if (ai.cmx_slices <= 0 || ai.cmx_slices > 19)
            {
                std::cerr << WARNING "ai.cmx_slices should be in the range (0 .. 19]\n" ENDC;
                break;
            }

            if (ai.shaves > ai.cmx_slices)
            {
                std::cerr << WARNING "ai.shaves should be <= than ai.cmx_slices\n" ENDC;
                break;
            }


            if (ai_obj.contains("NCEs"))
            {
                ai.NCEs = ai_obj.at("NCEs").get<int32_t>();
            }
            if (ai.NCEs < 0 || ai.NCEs > 2)
            {
                std::cerr << WARNING "ai.NCEs should be in the range [0 .. 2]\n" ENDC;
                break;
            }

        }

        // "ot"
        if (json_obj.contains("ot"))
        {
            auto& ot_obj = json_obj.at("ot");
            
            if (ot_obj.contains("max_tracklets"))
            {
                ot.max_tracklets = ot_obj.at("max_tracklets").get<int32_t>();
                if (ot.max_tracklets < 0 || ot.max_tracklets > 20)
                {
                    std::cerr << WARNING "ot max_tracklets should be in the range [0 .. 20]\n" ENDC;
                    break;
                }
            }

            if (ot_obj.contains("confidence_threshold"))
            {
                ot.confidence_threshold = ot_obj.at("confidence_threshold").get<float>();
                if (ot.confidence_threshold < 0.f || ot.confidence_threshold > 1.f)
                {
                    std::cerr << WARNING "ot confidence_threshold should be in the range [0 .. 1]\n" ENDC;
                    break;
                }
            }
        }

        // "board_config"
        if (json_obj.contains("board_config"))
        {
            auto& board_conf_obj = json_obj.at("board_config");

            if (board_conf_obj.contains("store_to_eeprom"))
            {
                board_config.store_to_eeprom = board_conf_obj.at("store_to_eeprom").get<bool>();
            }

            if (board_conf_obj.contains("clear_eeprom"))
            {
                board_config.clear_eeprom = board_conf_obj.at("clear_eeprom").get<bool>();
            }

            if (board_conf_obj.contains("override_eeprom"))
            {
                board_config.override_eeprom = board_conf_obj.at("override_eeprom").get<bool>();
            }

            if (board_conf_obj.contains("stereo_center_crop"))
            {
                board_config.stereo_center_crop = board_conf_obj.at("stereo_center_crop").get<bool>();
            }

            // "blob_file_config"
            if (board_conf_obj.contains("swap_left_and_right_cameras"))
            {
                board_config.swap_left_and_right_cameras = board_conf_obj.at("swap_left_and_right_cameras").get<bool>();
            }

            // "left_fov_deg"
            if (board_conf_obj.contains("left_fov_deg"))
            {
                board_config.left_fov_deg = board_conf_obj.at("left_fov_deg").get<float>();
            }

            if (board_conf_obj.contains("rgb_fov_deg"))
            {
                board_config.rgb_fov_deg = board_conf_obj.at("rgb_fov_deg").get<float>();
            }

            // "left_to_right_distance_cm"
            if (board_conf_obj.contains("left_to_right_distance_cm"))
            {
                board_config.left_to_right_distance_m =
                    board_conf_obj.at("left_to_right_distance_cm").get<float>() / 100.f; // cm -> m
            }

            if (board_conf_obj.contains("left_to_rgb_distance_cm"))
            {
                board_config.left_to_rgb_distance_m =
                    board_conf_obj.at("left_to_rgb_distance_cm").get<float>() / 100.f; // cm -> m
            }

            if (board_conf_obj.contains("name"))
            {
                board_config.name = board_conf_obj.at("name").get<std::string>();
            }

            if (board_conf_obj.contains("revision"))
            {
                board_config.revision = board_conf_obj.at("revision").get<std::string>();
            }
        }

        if (json_obj.contains("camera"))
        {
<<<<<<< HEAD
            auto& camera_obj = json_obj.at("camera");

            if (camera_obj.contains("rgb"))
            {
                auto& rgb_obj = json_obj.at("rgb");
                // TODO
            }

            if (camera_obj.contains("mono"))
            {
                auto& mono_obj = camera_obj.at("mono");
                if (mono_obj.contains("resolution_w"))
                     camera.mono.resolution_w = mono_obj.at("resolution_w").get<int>();
                if (mono_obj.contains("resolution_h"))
                     camera.mono.resolution_h = mono_obj.at("resolution_h").get<int>();
                if (mono_obj.contains("fps"))
                     camera.mono.fps = mono_obj.at("fps").get<float>();
            }
        }

        // Defaults if the resolution width is not specified
        if (camera.mono.resolution_w == 0) {
            if (camera.mono.resolution_h == 400)
                camera.mono.resolution_w =  640;
            if (camera.mono.resolution_h == 720 || camera.mono.resolution_h == 800)
                camera.mono.resolution_w = 1280;
=======
            auto& camera_conf_obj = json_obj.at("camera");

            if (camera_conf_obj.contains("rgb"))
            {
                auto& rgb_camera_conf_obj = camera_conf_obj.at("rgb");

                rgb_cam_config.resolution_h = rgb_camera_conf_obj.at("resolution_h").get<int32_t>();
                rgb_cam_config.fps = rgb_camera_conf_obj.at("fps").get<int32_t>();

                auto it = rgb_cam_supported_configs.find(rgb_cam_config.resolution_h);

                if (it == rgb_cam_supported_configs.end()) {
                    std::cerr << WARNING "Requested rgb cam config not available!\n" ENDC;

                    std::cerr << "Supported configs.\n";
                    for(auto elem : rgb_cam_supported_configs)
                    {
                        std::cerr << elem.first << "\n";
                    }
                    break;
                }
            }

            if (camera_conf_obj.contains("mono"))
            {
                auto& mono_camera_conf_obj = camera_conf_obj.at("mono");

                mono_cam_config.resolution_h = mono_camera_conf_obj.at("resolution_h").get<int32_t>();
                mono_cam_config.fps = mono_camera_conf_obj.at("fps").get<int32_t>();

                auto it = mono_cam_supported_configs.find(mono_cam_config.resolution_h);

                if (it == mono_cam_supported_configs.end()) {
                    std::cerr << WARNING "Requested mono cam config not available!\n" ENDC;

                    std::cerr << "Supported configs.\n";
                    for(auto elem : mono_cam_supported_configs)
                    {
                        std::cerr << elem.first << "\n";
                    }
                    break;
                }
            }
>>>>>>> cdbe70af
        }

        result = true;
    }
    while (false);

    return result;
}

bool HostPipelineConfig::hasStream(
    const std::string &stream_name
) const
{
    for (const auto &it : streams)
    {
        if (it.name == stream_name)
        {
            return true;
        }
    }

    return false;
}
<|MERGE_RESOLUTION|>--- conflicted
+++ resolved
@@ -12,6 +12,8 @@
 static std::unordered_map<int, int> mono_cam_supported_configs =
 {
     {720, 0},
+    {800, 1},
+    {400, 2},
 };
 
 #define WARNING "\033[1;5;31m"
@@ -281,34 +283,6 @@
 
         if (json_obj.contains("camera"))
         {
-<<<<<<< HEAD
-            auto& camera_obj = json_obj.at("camera");
-
-            if (camera_obj.contains("rgb"))
-            {
-                auto& rgb_obj = json_obj.at("rgb");
-                // TODO
-            }
-
-            if (camera_obj.contains("mono"))
-            {
-                auto& mono_obj = camera_obj.at("mono");
-                if (mono_obj.contains("resolution_w"))
-                     camera.mono.resolution_w = mono_obj.at("resolution_w").get<int>();
-                if (mono_obj.contains("resolution_h"))
-                     camera.mono.resolution_h = mono_obj.at("resolution_h").get<int>();
-                if (mono_obj.contains("fps"))
-                     camera.mono.fps = mono_obj.at("fps").get<float>();
-            }
-        }
-
-        // Defaults if the resolution width is not specified
-        if (camera.mono.resolution_w == 0) {
-            if (camera.mono.resolution_h == 400)
-                camera.mono.resolution_w =  640;
-            if (camera.mono.resolution_h == 720 || camera.mono.resolution_h == 800)
-                camera.mono.resolution_w = 1280;
-=======
             auto& camera_conf_obj = json_obj.at("camera");
 
             if (camera_conf_obj.contains("rgb"))
@@ -316,7 +290,7 @@
                 auto& rgb_camera_conf_obj = camera_conf_obj.at("rgb");
 
                 rgb_cam_config.resolution_h = rgb_camera_conf_obj.at("resolution_h").get<int32_t>();
-                rgb_cam_config.fps = rgb_camera_conf_obj.at("fps").get<int32_t>();
+                rgb_cam_config.fps = rgb_camera_conf_obj.at("fps").get<float>();
 
                 auto it = rgb_cam_supported_configs.find(rgb_cam_config.resolution_h);
 
@@ -331,13 +305,21 @@
                     break;
                 }
             }
+            // Defaults if the resolution width is not specified
+            if (rgb_cam_config.resolution_w == 0) {
+                if (rgb_cam_config.resolution_h == 1080)
+                    rgb_cam_config.resolution_w =  1920;
+                if (rgb_cam_config.resolution_h == 2160)
+                    rgb_cam_config.resolution_w =  3840;
+            }
 
             if (camera_conf_obj.contains("mono"))
             {
                 auto& mono_camera_conf_obj = camera_conf_obj.at("mono");
-
+                if (mono_camera_conf_obj.contains("resolution_w"))
+                    mono_cam_config.resolution_w = mono_camera_conf_obj.at("resolution_w").get<int32_t>();
                 mono_cam_config.resolution_h = mono_camera_conf_obj.at("resolution_h").get<int32_t>();
-                mono_cam_config.fps = mono_camera_conf_obj.at("fps").get<int32_t>();
+                mono_cam_config.fps = mono_camera_conf_obj.at("fps").get<float>();
 
                 auto it = mono_cam_supported_configs.find(mono_cam_config.resolution_h);
 
@@ -352,7 +334,13 @@
                     break;
                 }
             }
->>>>>>> cdbe70af
+            // Defaults if the resolution width is not specified
+            if (mono_cam_config.resolution_w == 0) {
+                if (mono_cam_config.resolution_h == 400)
+                    mono_cam_config.resolution_w =  640;
+                if (mono_cam_config.resolution_h == 720 || mono_cam_config.resolution_h == 800)
+                    mono_cam_config.resolution_w = 1280;
+            }
         }
 
         result = true;
