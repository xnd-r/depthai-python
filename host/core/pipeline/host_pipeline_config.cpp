#include <iostream>

#include "host_pipeline_config.hpp"


bool HostPipelineConfig::initWithJSON(const json &json_obj)
{
    bool result = false;

    do
    {
        // "streams"
        streams.clear();
        streams_public.clear();

        if (json_obj.contains("streams"))
        {
            for (auto it : json_obj.at("streams"))
            {
                // "metaout"
                if (it.is_string())
                {
                    const auto &str = it.get<std::string>();
                    streams.emplace_back(str);
                    streams_public.push_back(str);
                }
                else
                // {"name": "depth", "data_type": "uint16", "max_fps": 4.0}
                {
                    const auto &name = it.at("name").get<std::string>();
                    streams.emplace_back(name);
                    auto &stream = streams.back();

                    if (it.contains("data_type"))
                    {
                        stream.data_type = it.at("data_type").get<std::string>();
                    }

                    if (it.contains("max_fps"))
                    {
                        stream.max_fps   = it.at("max_fps").get<float>();
                    }
                }
            }
        }

<<<<<<< HEAD
        // if 'meta_d2h' not specified - add it
        // if (!hasStream("meta_d2h"))
        // {
        //     streams.emplace_back("meta_d2h");
        // }
=======
>>>>>>> e13d69f6

        // "depth"
        if (json_obj.contains("depth"))
        {
            auto& depth_obj = json_obj.at("depth");

            // "calibration_file"
            if (depth_obj.contains("calibration_file"))
            {
                depth.calibration_file = depth_obj.at("calibration_file").get<std::string>();
            }

            // "type"
            if (depth_obj.contains("type"))
            {
                depth.type = depth_obj.at("type").get<std::string>();
            }

            // "padding_factor"
            if (depth_obj.contains("padding_factor"))
            {
                depth.padding_factor = depth_obj.at("padding_factor").get<float>();

                if (depth.padding_factor < 0.f || depth.padding_factor >= 0.5)
                {
                    std::cout << "padding_factor should be in the range [0 .. 0.5)\n";
                    break;
                }
            }
        }

        // "ai"
        if (json_obj.contains("ai"))
        {
            auto& ai_obj = json_obj.at("ai");

            // "blob_file"
            if (ai_obj.contains("blob_file"))
            {
                ai.blob_file = ai_obj.at("blob_file").get<std::string>();
            }

            // "blob_file_config"
            if (ai_obj.contains("blob_file_config"))
            {
                ai.blob_file_config = ai_obj.at("blob_file_config").get<std::string>();
            }

            if (ai_obj.contains("calc_dist_to_bb"))
            {
                ai.calc_dist_to_bb = ai_obj.at("calc_dist_to_bb").get<bool>();
            }
        }

        // "board_config"
        if (json_obj.contains("board_config"))
        {
            auto& board_conf_obj = json_obj.at("board_config");

            if (board_conf_obj.contains("store_to_eeprom"))
            {
                board_config.store_to_eeprom = board_conf_obj.at("store_to_eeprom").get<bool>();
            }

            if (board_conf_obj.contains("clear_eeprom"))
            {
                board_config.clear_eeprom = board_conf_obj.at("clear_eeprom").get<bool>();
            }

            if (board_conf_obj.contains("override_eeprom"))
            {
                board_config.override_eeprom = board_conf_obj.at("override_eeprom").get<bool>();
            }

            if (board_conf_obj.contains("stereo_center_crop"))
            {
                board_config.stereo_center_crop = board_conf_obj.at("stereo_center_crop").get<bool>();
            }

            // "blob_file_config"
            if (board_conf_obj.contains("swap_left_and_right_cameras"))
            {
                board_config.swap_left_and_right_cameras = board_conf_obj.at("swap_left_and_right_cameras").get<bool>();
            }

            // "left_fov_deg"
            if (board_conf_obj.contains("left_fov_deg"))
            {
                board_config.left_fov_deg = board_conf_obj.at("left_fov_deg").get<float>();
            }

            if (board_conf_obj.contains("rgb_fov_deg"))
            {
                board_config.rgb_fov_deg = board_conf_obj.at("rgb_fov_deg").get<float>();
            }

            // "left_to_right_distance_cm"
            if (board_conf_obj.contains("left_to_right_distance_cm"))
            {
                board_config.left_to_right_distance_m =
                    board_conf_obj.at("left_to_right_distance_cm").get<float>() / 100.f; // cm -> m
            }

            if (board_conf_obj.contains("left_to_rgb_distance_cm"))
            {
                board_config.left_to_rgb_distance_m =
                    board_conf_obj.at("left_to_rgb_distance_cm").get<float>() / 100.f; // cm -> m
            }

            if (board_conf_obj.contains("name"))
            {
                board_config.name = board_conf_obj.at("name").get<std::string>();
            }

            if (board_conf_obj.contains("revision"))
            {
                board_config.revision = board_conf_obj.at("revision").get<std::string>();
            }
        }

        result = true;
    }
    while (false);

    return result;
}

bool HostPipelineConfig::hasStream(
    const std::string &stream_name
) const
{
    for (const auto &it : streams)
    {
        if (it.name == stream_name)
        {
            return true;
        }
    }

    return false;
}
<|MERGE_RESOLUTION|>--- conflicted
+++ resolved
@@ -44,14 +44,6 @@
             }
         }
 
-<<<<<<< HEAD
-        // if 'meta_d2h' not specified - add it
-        // if (!hasStream("meta_d2h"))
-        // {
-        //     streams.emplace_back("meta_d2h");
-        // }
-=======
->>>>>>> e13d69f6
 
         // "depth"
         if (json_obj.contains("depth"))
