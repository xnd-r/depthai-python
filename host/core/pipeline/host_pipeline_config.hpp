--- conflicted
+++ resolved
@@ -62,32 +62,20 @@
         std::string revision;
     } board_config;
 
-<<<<<<< HEAD
-    struct Camera {
-        struct CameraRgb {
-            // TODO
-        } rgb;
-
-        struct CameraMono {
-            int resolution_w = 0; //auto
-            int resolution_h = 720;
-            float fps = 30.f;
-        } mono;
-    } camera;
-=======
     struct RGBCamConfig
     {
-        int32_t resolution_h;
-        int32_t fps;
+        int32_t resolution_w = 0; //auto
+        int32_t resolution_h = 1080;
+        float fps = 30.f;
     } rgb_cam_config;
 
     struct MonoCamConfig
     {
-        int32_t resolution_h;
-        int32_t fps;
+        int32_t resolution_w = 0; //auto
+        int32_t resolution_h = 720;
+        float fps = 30.f;
     } mono_cam_config;
 
->>>>>>> cdbe70af
 
     bool initWithJSON(const json &json_obj);
     bool hasStream(const std::string &stream_name) const;
