--- conflicted
+++ resolved
@@ -36,13 +36,15 @@
 
 std::string config_backup;
 std::string cmd_backup;
+std::string usb_device_backup;
 std::shared_ptr<CNNHostPipeline> gl_result = nullptr;
 
 static volatile std::atomic<int> wdog_keep;
 
 bool deinit_device();
 bool init_device(
-    const std::string &device_cmd_file
+    const std::string &device_cmd_file,
+    const std::string &usb_device
 );
 std::shared_ptr<CNNHostPipeline> create_pipeline(
     const std::string &config_json_str
@@ -63,7 +65,7 @@
             bool init;
             for(int retry = 0; retry < 3; retry++)
             {
-                init = init_device(cmd_backup);
+                init = init_device(cmd_backup, usb_device_backup);
                 if(init)
                 {
                     break;
@@ -149,6 +151,7 @@
 )
 {
     cmd_backup = device_cmd_file;
+    usb_device_backup = usb_device;
     bool result = false;
     std::string error_msg;
 
@@ -168,12 +171,8 @@
                 &g_xlink_global_handler,
                 &g_xlink_device_handler,
                 device_cmd_file,
-<<<<<<< HEAD
+                usb_device,
                 false)
-=======
-                usb_device,
-                true)
->>>>>>> fe3ddc61
             )
         {
             std::cout << "depthai: Error initializing xlink\n";
