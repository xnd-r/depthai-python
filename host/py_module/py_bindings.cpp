--- conflicted
+++ resolved
@@ -476,40 +476,39 @@
             {"_streams", json::array()}
         };
 
+        json_config_obj["camera"]["rgb"]["resolution_w"]  = config.rgb_cam_config.resolution_w;
         json_config_obj["camera"]["rgb"]["resolution_h"]  = config.rgb_cam_config.resolution_h;
         json_config_obj["camera"]["rgb"]["fps"]           = config.rgb_cam_config.fps;
+        json_config_obj["camera"]["mono"]["resolution_w"] = config.mono_cam_config.resolution_w;
         json_config_obj["camera"]["mono"]["resolution_h"] = config.mono_cam_config.resolution_h;
         json_config_obj["camera"]["mono"]["fps"]          = config.mono_cam_config.fps;
 
-        HostDataReader _blob_reader;
-        int size_blob = 0;
-        if (!config.ai.blob_file.empty())
-        { 
-            if (!_blob_reader.init(config.ai.blob_file))
-            {
-                std::cerr << WARNING "depthai: Error opening blob file: " << config.ai.blob_file << "\n" ENDC;
-                break;
-            }
-            size_blob = _blob_reader.getSize();
-        }
-
-        json_config_obj["ai"]["blob_size"] = size_blob;
+        std::string blob_file[] = {config.ai.blob_file, config.ai.blob_file2};
+
+        HostDataReader _blob_reader[num_stages];
+        int size_blob[num_stages] = {0};
+        for (int stage = 0; stage < num_stages; stage++)
+        {
+            if (!blob_file[stage].empty())
+            {
+                if (!_blob_reader[stage].init(blob_file[stage]))
+                {
+                    std::cerr << WARNING "depthai: Error opening blob file: " << blob_file[stage] << "\n" ENDC;
+                    break;
+                }
+                size_blob[stage] = _blob_reader[stage].getSize();
+            }
+        }
+
+        json_config_obj["ai"]["blob0_size"] = size_blob[0];
+        json_config_obj["ai"]["blob1_size"] = (num_stages > 1) ? size_blob[1] : 0;
         json_config_obj["ai"]["calc_dist_to_bb"] = config.ai.calc_dist_to_bb;
         json_config_obj["ai"]["keep_aspect_ratio"] = config.ai.keep_aspect_ratio;
-<<<<<<< HEAD
-        json_config_obj["ai"]["camera_input"] = config.ai.camera_input;
-        json_config_obj["ai"]["num_stages"] = num_stages;
-
-        // TODO json_config_obj["camera"]["rgb"]
-
-        json_config_obj["camera"]["mono"]["resolution_w"] = config.camera.mono.resolution_w;
-        json_config_obj["camera"]["mono"]["resolution_h"] = config.camera.mono.resolution_h;
-        json_config_obj["camera"]["mono"]["fps"] = config.camera.mono.fps;
-=======
         json_config_obj["ai"]["shaves"] = config.ai.shaves;
         json_config_obj["ai"]["cmx_slices"] = config.ai.cmx_slices;
         json_config_obj["ai"]["NCEs"] = config.ai.NCEs;
->>>>>>> cdbe70af
+        json_config_obj["ai"]["camera_input"] = config.ai.camera_input;
+        json_config_obj["ai"]["num_stages"] = num_stages;
 
         json_config_obj["ot"]["max_tracklets"] = config.ot.max_tracklets;
         json_config_obj["ot"]["confidence_threshold"] = config.ot.confidence_threshold;
@@ -522,8 +521,8 @@
         for (const auto &stream : config.streams)
         {
             if (c_streams_myriad_to_pc[stream.name].dimensions[0] == MONO_RES_AUTO) {
-                c_streams_myriad_to_pc[stream.name].dimensions[0] = config.camera.mono.resolution_h;
-                c_streams_myriad_to_pc[stream.name].dimensions[1] = config.camera.mono.resolution_w;
+                c_streams_myriad_to_pc[stream.name].dimensions[0] = config.mono_cam_config.resolution_h;
+                c_streams_myriad_to_pc[stream.name].dimensions[1] = config.mono_cam_config.resolution_w;
             }
 
             if (stream.name == "depth_color_h")
@@ -583,43 +582,20 @@
         }
         else
         {
-<<<<<<< HEAD
-            std::string blob_file[] = {config.ai.blob_file, config.ai.blob_file2};
-            std::string blob_file_config[] = {config.ai.blob_file_config, config.ai.blob_file_config2};
-
-            for (int stage = 0; stage < num_stages; stage++) {
-                HostDataReader _blob_reader;
-                if (!_blob_reader.init(blob_file[stage]))
-                {
-                    std::cout << "depthai: Error opening blob file: " << blob_file[stage] << "\n";
-                    break;
-                }
-                int size_blob = _blob_reader.getSize();
-=======
-            std::vector<uint8_t> buff_blob(size_blob);
->>>>>>> cdbe70af
-
-                std::vector<uint8_t> buff_blob(size_blob);
-
-                std::cout << "Read: " << _blob_reader.readData(buff_blob.data(), size_blob) << std::endl;
-
-<<<<<<< HEAD
+            for (int stage = 0; stage < num_stages; stage++)
+            {
+                std::vector<uint8_t> buff_blob(size_blob[stage]);
+
+                std::cout << "Read: " << _blob_reader[stage].readData(buff_blob.data(), size_blob[stage]) << std::endl;
+
                 // inBlob
                 StreamInfo blobInfo;
                 blobInfo.name = "inBlob";
-                blobInfo.size = size_blob;
-=======
-            if (!g_xlink->openWriteAndCloseStream(blobInfo, buff_blob.data()))
-            {
-                std::cout << "depthai: pipelineConfig write error: Blob size too big: " << size_blob << "\n";
-                break;
-            }
-            printf("depthai: done sending Blob file %s\n", config.ai.blob_file.c_str());
->>>>>>> cdbe70af
+                blobInfo.size = size_blob[stage];
 
                 if (!g_xlink->openWriteAndCloseStream(blobInfo, buff_blob.data()))
                 {
-                    std::cout << "depthai: pipelineConfig write error;\n";
+                    std::cout << "depthai: pipelineConfig write error: Blob size too big: " << size_blob[stage] << "\n";
                     break;
                 }
                 printf("depthai: done sending Blob file %s\n", blob_file[stage].c_str());
@@ -644,19 +620,19 @@
                 printf("CNN input width: %d\n", cnn_input_info.cnn_input_width);
                 printf("CNN input height: %d\n", cnn_input_info.cnn_input_height);
                 printf("CNN input num channels: %d\n", cnn_input_info.cnn_input_num_channels);
-                if (stage == 0) {
+                if (stage == 0)
+                {
                     printf("CNN to depth bounding-box mapping: start(%d, %d), max_size(%d, %d)\n",
                             cnn_input_info.nn_to_depth.offset_x,
                             cnn_input_info.nn_to_depth.offset_y,
                             cnn_input_info.nn_to_depth.max_width,
                             cnn_input_info.nn_to_depth.max_height);
-                    nn_to_depth_mapping["off_x"] = cnn_input_info.nn_to_depth.offset_x;
-                    nn_to_depth_mapping["off_y"] = cnn_input_info.nn_to_depth.offset_y;
-                    nn_to_depth_mapping["max_w"] = cnn_input_info.nn_to_depth.max_width;
-                    nn_to_depth_mapping["max_h"] = cnn_input_info.nn_to_depth.max_height;
                 }
-
-<<<<<<< HEAD
+                nn_to_depth_mapping["off_x"] = cnn_input_info.nn_to_depth.offset_x;
+                nn_to_depth_mapping["off_y"] = cnn_input_info.nn_to_depth.offset_y;
+                nn_to_depth_mapping["max_w"] = cnn_input_info.nn_to_depth.max_width;
+                nn_to_depth_mapping["max_h"] = cnn_input_info.nn_to_depth.max_height;
+
                 // update tensor infos
                 assert(!(tensors_info.size() > (sizeof(cnn_input_info.offsets)/sizeof(cnn_input_info.offsets[0]))));
 
@@ -667,51 +643,36 @@
                         tensors_info[i].nnet_input_height = cnn_input_info.cnn_input_height;
                         tensors_info[i].offset = cnn_input_info.offsets[i];
                     }
-
-                    c_streams_myriad_to_pc["previewout"].dimensions = {
-                                                                       cnn_input_info.cnn_input_num_channels,
-                                                                       cnn_input_info.cnn_input_height,
-                                                                       cnn_input_info.cnn_input_width
-                                                                       };
                 }
 
+                c_streams_myriad_to_pc["previewout"].dimensions = {
+                                                                   cnn_input_info.cnn_input_num_channels,
+                                                                   cnn_input_info.cnn_input_height,
+                                                                   cnn_input_info.cnn_input_width
+                                                                   };
+
                 // check CMX slices & used shaves
-                int device_cmx_for_nnet = g_config_d2h.at("_resources").at("cmx").at("for_nnet").get<int>();
-                if (cnn_input_info.number_of_cmx_slices != device_cmx_for_nnet/num_stages)
+                if (cnn_input_info.number_of_cmx_slices > config.ai.cmx_slices)
                 {
-                    std::cout << "Note: Blob is compiled for " << cnn_input_info.number_of_cmx_slices
-                              << " cmx slices but device can calculate on " << device_cmx_for_nnet << " (total)\n";
+                    std::cerr << WARNING "Error: Blob is compiled for " << cnn_input_info.number_of_cmx_slices
+                              << " cmx slices but device is configured to calculate on " << config.ai.cmx_slices << "\n" ENDC;
+                    break;
                 }
 
-                int device_shaves_for_nnet = g_config_d2h.at("_resources").at("shaves").at("for_nnet").get<int>();
-                if (cnn_input_info.number_of_shaves != device_shaves_for_nnet/num_stages)
+                if (cnn_input_info.number_of_shaves > config.ai.shaves)
                 {
-                    std::cout << "Note: Blob is compiled for " << cnn_input_info.number_of_shaves
-                              << " shaves but device can calculate on " << device_shaves_for_nnet << " (total)\n";
+                    std::cerr << WARNING "Error: Blob is compiled for " << cnn_input_info.number_of_shaves
+                              << " shaves but device is configured to calculate on " << config.ai.shaves << "\n" ENDC;
+                    break;
                 }
-=======
-            // check CMX slices & used shaves
-            if (cnn_input_info.number_of_cmx_slices > config.ai.cmx_slices)
-            {
-                std::cerr << WARNING "Error: Blob is compiled for " << cnn_input_info.number_of_cmx_slices
-                          << " cmx slices but device is configured to calculate on " << config.ai.cmx_slices << "\n" ENDC;
-                break;
-            }
-
-            if (cnn_input_info.number_of_shaves > config.ai.shaves)
-            {
-                std::cerr << WARNING "Error: Blob is compiled for " << cnn_input_info.number_of_shaves
-                          << " shaves but device is configured to calculate on " << config.ai.shaves << "\n" ENDC;
-                break;
->>>>>>> cdbe70af
-            }
-            
-            if(!cnn_input_info.satisfied_resources)
-            {
-                std::cerr << WARNING "ERROR: requested CNN resources overlaps with RGB camera \n" ENDC;
-                break;
-            }
-
+
+                if(!cnn_input_info.satisfied_resources)
+                {
+                    std::cerr << WARNING "ERROR: requested CNN resources overlaps with RGB camera \n" ENDC;
+                    break;
+                }
+
+            }
         }
 
 
