--- conflicted
+++ resolved
@@ -233,7 +233,6 @@
     // Bind RawCameraControl
     py::class_<RawCameraControl, RawBuffer, std::shared_ptr<RawCameraControl>> rawCameraControl(m, "RawCameraControl");
     rawCameraControl
-<<<<<<< HEAD
         .def_readwrite("cmdMask", &RawCameraControl::cmdMask)
         .def_readwrite("autoFocusMode", &RawCameraControl::autoFocusMode)
         .def_readwrite("lensPosition", &RawCameraControl::lensPosition)
@@ -299,10 +298,6 @@
         .value("BLACKBOARD", RawCameraControl::EffectMode::BLACKBOARD)
         .value("AQUA", RawCameraControl::EffectMode::AQUA)
     ;
-=======
-        .def(py::init<>())
-        .def_readwrite("captureStill", &RawCameraControl::captureStill)
-        ;
 
     // Bind RawSystemInformation
     py::class_<RawSystemInformation, RawBuffer, std::shared_ptr<RawSystemInformation>> rawSystemInformation(m, "RawSystemInformation");
@@ -316,7 +311,6 @@
         .def_readwrite("chipTemperature", &RawSystemInformation::chipTemperature)
         ;
 
->>>>>>> 5d8fac05
 
     // Bind non-raw 'helper' datatypes
     py::class_<ADatatype, std::shared_ptr<ADatatype>>(m, "ADatatype")
