--- conflicted
+++ resolved
@@ -21,11 +21,8 @@
 #include "depthai/pipeline/node/ObjectTracker.hpp"
 #include "depthai/pipeline/node/IMU.hpp"
 #include "depthai/pipeline/node/EdgeDetector.hpp"
-<<<<<<< HEAD
+#include "depthai/pipeline/node/FeatureTracker.hpp"
 #include "depthai/pipeline/node/ToF.hpp"
-=======
-#include "depthai/pipeline/node/FeatureTracker.hpp"
->>>>>>> 36959ec3
 
 // Libraries
 #include "hedley/hedley.h"
@@ -217,11 +214,8 @@
     auto script = ADD_NODE(Script);
     auto imu = ADD_NODE(IMU);
     auto edgeDetector = ADD_NODE(EdgeDetector);
-<<<<<<< HEAD
+    auto featureTracker = ADD_NODE(FeatureTracker);
     auto tof = ADD_NODE(ToF);
-=======
-    auto featureTracker = ADD_NODE(FeatureTracker);
->>>>>>> 36959ec3
 
 
 
