#include "NodeBindings.hpp"

#include "depthai/pipeline/Pipeline.hpp"
#include "depthai/pipeline/Node.hpp"
#include "depthai/pipeline/Pipeline.hpp"
#include "depthai/pipeline/node/XLinkIn.hpp"
#include "depthai/pipeline/node/XLinkOut.hpp"
#include "depthai/pipeline/node/ColorCamera.hpp"
#include "depthai/pipeline/node/MonoCamera.hpp"
#include "depthai/pipeline/node/StereoDepth.hpp"
#include "depthai/pipeline/node/NeuralNetwork.hpp"
#include "depthai/pipeline/node/VideoEncoder.hpp"
#include "depthai/pipeline/node/ImageManip.hpp"
#include "depthai/pipeline/node/SPIOut.hpp"
#include "depthai/pipeline/node/DetectionNetwork.hpp"
#include "depthai/pipeline/node/SystemLogger.hpp"
#include "depthai/pipeline/node/Script.hpp"
#include "depthai/pipeline/node/SpatialLocationCalculator.hpp"
#include "depthai/pipeline/node/SpatialDetectionNetwork.hpp"
#include "depthai/pipeline/node/ObjectTracker.hpp"
#include "depthai/pipeline/node/IMU.hpp"
#include "depthai/pipeline/node/EdgeDetector.hpp"

// Libraries
#include "hedley/hedley.h"

// pybind11
#include "pybind11/stl_bind.h"

// Map of python node classes and call to pipeline to create it
std::vector<std::pair<py::handle, std::function<std::shared_ptr<dai::Node>(dai::Pipeline&, py::object class_)>>> pyNodeCreateMap;

py::handle daiNodeModule;

template<typename T, typename DERIVED = dai::Node>
py::class_<T> addNode(const char* name, const char* docstring = nullptr){
    auto node = py::class_<T, DERIVED, std::shared_ptr<T>>(daiNodeModule, name, docstring);
    pyNodeCreateMap.push_back(std::make_pair(node, [](dai::Pipeline& p, py::object class_){
        return p.create<T>();
    }));
    return node;
}

template<typename T, typename DERIVED = dai::Node>
py::class_<T> addNodeAbstract(const char* name, const char* docstring = nullptr){
    auto node = py::class_<T, DERIVED, std::shared_ptr<T>>(daiNodeModule, name, docstring);
    pyNodeCreateMap.push_back(std::make_pair(node, [](dai::Pipeline& p, py::object class_) -> std::shared_ptr<dai::Node> {
        throw std::invalid_argument(std::string(py::str(class_)) + " is an abstract node. Choose an appropriate derived node instead");
        return nullptr;
    }));
    return node;
}

std::vector<std::pair<py::handle, std::function<std::shared_ptr<dai::Node>(dai::Pipeline&, py::object class_)>>> NodeBindings::getNodeCreateMap(){
    return pyNodeCreateMap;
}

// Macro helpers
#define ADD_NODE(NodeName) addNode<NodeName>(#NodeName, DOC(dai, node, NodeName))
#define ADD_NODE_DERIVED(NodeName, Derived) addNode<NodeName, Derived>(#NodeName, DOC(dai, node, NodeName))
#define ADD_NODE_ABSTRACT(NodeName) addNodeAbstract<NodeName>(#NodeName, DOC(dai, node, NodeName))
#define ADD_NODE_DERIVED_ABSTRACT(NodeName, Derived) addNodeAbstract<NodeName, Derived>(#NodeName, DOC(dai, node, NodeName))
#define ADD_NODE_DOC(NodeName, docstring) addNode<NodeName>(#NodeName, docstring)
#define ADD_NODE_DERIVED_DOC(NodeName, Derived, docstring) addNode<NodeName, Derived>(#NodeName, docstring)


// Bind map - without init method
template <typename Map, typename holder_type = std::unique_ptr<Map>, typename... Args>
py::class_<Map, holder_type> bindNodeMap(py::handle scope, const std::string &name, Args&&... args) {
    using namespace py;
    using KeyType = typename Map::key_type;
    using MappedType = typename Map::mapped_type;
    using Class_ = class_<Map, holder_type>;

    // If either type is a non-module-local bound type then make the map binding non-local as well;
    // otherwise (e.g. both types are either module-local or converting) the map will be
    // module-local.
    auto tinfo = py::detail::get_type_info(typeid(MappedType));
    bool local = !tinfo || tinfo->module_local;
    if (local) {
        tinfo = py::detail::get_type_info(typeid(KeyType));
        local = !tinfo || tinfo->module_local;
    }

    Class_ cl(scope, name.c_str(), pybind11::module_local(local), std::forward<Args>(args)...);

    // Register stream insertion operator (if possible)
    detail::map_if_insertion_operator<Map, Class_>(cl, name);

    cl.def("__bool__",
        [](const Map &m) -> bool { return !m.empty(); },
        "Check whether the map is nonempty"
    );

    cl.def("__iter__",
           [](Map &m) { return make_key_iterator(m.begin(), m.end()); },
           keep_alive<0, 1>() /* Essential: keep list alive while iterator exists */
    );

    cl.def("items",
           [](Map &m) { return make_iterator(m.begin(), m.end()); },
           keep_alive<0, 1>() /* Essential: keep list alive while iterator exists */
    );

    // Modified __getitem__. Uses operator[] underneath
    cl.def("__getitem__",
        [](Map &m, const KeyType &k) -> MappedType & {
            return m[k];
        },
        return_value_policy::reference_internal // ref + keepalive
    );

    cl.def("__contains__",
        [](Map &m, const KeyType &k) -> bool {
            auto it = m.find(k);
            if (it == m.end())
              return false;
           return true;
        }
    );

    // Assignment provided only if the type is copyable
    detail::map_assignment<Map, Class_>(cl);

    cl.def("__delitem__",
           [](Map &m, const KeyType &k) {
               auto it = m.find(k);
               if (it == m.end())
                   throw key_error();
               m.erase(it);
           }
    );

    cl.def("__len__", &Map::size);

    return cl;
}


void NodeBindings::bind(pybind11::module& m){

    using namespace dai;


    ////////////////////////////////////////////////////////////////////////////////////////
    ////////////////////////////////////////////////////////////////////////////////////////
    // Node properties bindings first - so function params are resolved
    ////////////////////////////////////////////////////////////////////////////////////////
    ////////////////////////////////////////////////////////////////////////////////////////

    py::class_<ColorCameraProperties> colorCameraProperties(m, "ColorCameraProperties", DOC(dai, ColorCameraProperties));

    py::enum_<ColorCameraProperties::SensorResolution>(colorCameraProperties, "SensorResolution", DOC(dai, ColorCameraProperties, SensorResolution))
        .value("THE_1080_P", ColorCameraProperties::SensorResolution::THE_1080_P)
        .value("THE_4_K", ColorCameraProperties::SensorResolution::THE_4_K)
        .value("THE_12_MP", ColorCameraProperties::SensorResolution::THE_12_MP)
        ;

    py::enum_<ColorCameraProperties::ColorOrder>(colorCameraProperties, "ColorOrder", DOC(dai, ColorCameraProperties, ColorOrder))
        .value("BGR", ColorCameraProperties::ColorOrder::BGR)
        .value("RGB", ColorCameraProperties::ColorOrder::RGB)
        ;

    colorCameraProperties
        .def_readwrite("initialControl", &ColorCameraProperties::initialControl)
        .def_readwrite("boardSocket", &ColorCameraProperties::boardSocket)
        .def_readwrite("colorOrder", &ColorCameraProperties::colorOrder)
        .def_readwrite("interleaved", &ColorCameraProperties::interleaved)
        .def_readwrite("previewHeight", &ColorCameraProperties::previewHeight)
        .def_readwrite("previewWidth", &ColorCameraProperties::previewWidth)
        .def_readwrite("videoHeight", &ColorCameraProperties::videoHeight)
        .def_readwrite("videoWidth", &ColorCameraProperties::videoWidth)
        .def_readwrite("stillHeight", &ColorCameraProperties::stillHeight)
        .def_readwrite("stillWidth", &ColorCameraProperties::stillWidth)
        .def_readwrite("resolution", &ColorCameraProperties::resolution)
        .def_readwrite("fps", &ColorCameraProperties::fps)
        .def_readwrite("sensorCropX", &ColorCameraProperties::sensorCropX)
        .def_readwrite("sensorCropY", &ColorCameraProperties::sensorCropY)
    ;



    // MonoCamera props
    py::class_<MonoCameraProperties> monoCameraProperties(m, "MonoCameraProperties", DOC(dai, MonoCameraProperties));

    py::enum_<MonoCameraProperties::SensorResolution>(monoCameraProperties, "SensorResolution", DOC(dai, MonoCameraProperties, SensorResolution))
        .value("THE_720_P", MonoCameraProperties::SensorResolution::THE_720_P)
        .value("THE_800_P", MonoCameraProperties::SensorResolution::THE_800_P)
        .value("THE_400_P", MonoCameraProperties::SensorResolution::THE_400_P)
        ;

    monoCameraProperties
        .def_readwrite("initialControl", &MonoCameraProperties::initialControl)
        .def_readwrite("boardSocket", &MonoCameraProperties::boardSocket)
        .def_readwrite("resolution", &MonoCameraProperties::resolution)
        .def_readwrite("fps",  &MonoCameraProperties::fps)
    ;


    // StereoDepth props
    py::class_<StereoDepthProperties> stereoDepthProperties(m, "StereoDepthProperties", DOC(dai, StereoDepthProperties));

    // MedianFilter
    py::enum_<MedianFilter> medianFilter(m, "MedianFilter", DOC(dai, MedianFilter));
    medianFilter
        .value("MEDIAN_OFF", MedianFilter::MEDIAN_OFF)
        .value("KERNEL_3x3", MedianFilter::KERNEL_3x3)
        .value("KERNEL_5x5", MedianFilter::KERNEL_5x5)
        .value("KERNEL_7x7", MedianFilter::KERNEL_7x7)
        ;

    stereoDepthProperties
        .def_readwrite("calibration",             &StereoDepthProperties::calibration)
        .def_readwrite("initialConfig",           &StereoDepthProperties::initialConfig)
        .def_readwrite("inputConfigSync",         &StereoDepthProperties::inputConfigSync)
        .def_readwrite("depthAlign",              &StereoDepthProperties::depthAlign)
        .def_readwrite("depthAlignCamera",        &StereoDepthProperties::depthAlignCamera)
        .def_readwrite("enableLeftRightCheck",    &StereoDepthProperties::enableLeftRightCheck)
        .def_readwrite("enableSubpixel",          &StereoDepthProperties::enableSubpixel)
        .def_readwrite("enableExtendedDisparity", &StereoDepthProperties::enableExtendedDisparity)
        .def_readwrite("rectifyMirrorFrame",      &StereoDepthProperties::rectifyMirrorFrame)
        .def_readwrite("rectifyEdgeFillColor",    &StereoDepthProperties::rectifyEdgeFillColor)
        .def_readwrite("width",                   &StereoDepthProperties::width)
        .def_readwrite("height",                  &StereoDepthProperties::height)
        .def_readwrite("outWidth",                &StereoDepthProperties::outWidth, DOC(dai, StereoDepthProperties, outWidth))
        .def_readwrite("outHeight",               &StereoDepthProperties::outHeight, DOC(dai, StereoDepthProperties, outHeight))
        .def_readwrite("outKeepAspectRatio",      &StereoDepthProperties::outKeepAspectRatio, DOC(dai, StereoDepthProperties, outKeepAspectRatio))
        .def_readwrite("mesh",                    &StereoDepthProperties::mesh, DOC(dai, StereoDepthProperties, mesh))
        ;
    m.attr("StereoDepthProperties").attr("MedianFilter") = medianFilter;

    py::class_<StereoDepthConfigData> stereoDepthConfigData(m, "StereoDepthConfigData", DOC(dai, StereoDepthConfigData));
    stereoDepthConfigData
        .def(py::init<>())
        .def_readwrite("median", &StereoDepthConfigData::median,  DOC(dai, StereoDepthConfigData, median))
        .def_readwrite("confidenceThreshold", &StereoDepthConfigData::confidenceThreshold,  DOC(dai, StereoDepthConfigData, confidenceThreshold))
        .def_readwrite("bilateralSigmaValue", &StereoDepthConfigData::bilateralSigmaValue,  DOC(dai, StereoDepthConfigData, bilateralSigmaValue))
        .def_readwrite("leftRightCheckThreshold", &StereoDepthConfigData::leftRightCheckThreshold,  DOC(dai, StereoDepthConfigData, leftRightCheckThreshold))
        ;
    m.attr("StereoDepthConfigData").attr("MedianFilter") = medianFilter;


    // VideoEncoder props
    py::class_<VideoEncoderProperties> videoEncoderProperties(m, "VideoEncoderProperties", DOC(dai, VideoEncoderProperties));

    py::enum_<VideoEncoderProperties::Profile>(videoEncoderProperties, "Profile", DOC(dai, VideoEncoderProperties, Profile))
        .value("H264_BASELINE", VideoEncoderProperties::Profile::H264_BASELINE)
        .value("H264_HIGH", VideoEncoderProperties::Profile::H264_HIGH)
        .value("H264_MAIN", VideoEncoderProperties::Profile::H264_MAIN)
        .value("H265_MAIN", VideoEncoderProperties::Profile::H265_MAIN)
        .value("MJPEG", VideoEncoderProperties::Profile::MJPEG)
        ;

    py::enum_<VideoEncoderProperties::RateControlMode>(videoEncoderProperties, "RateControlMode", DOC(dai, VideoEncoderProperties, RateControlMode))
        .value("CBR", VideoEncoderProperties::RateControlMode::CBR)
        .value("VBR", VideoEncoderProperties::RateControlMode::VBR)
        ;

    videoEncoderProperties
        .def_readwrite("bitrate", &VideoEncoderProperties::bitrate)
        .def_readwrite("keyframeFrequency", &VideoEncoderProperties::keyframeFrequency)
        .def_readwrite("maxBitrate", &VideoEncoderProperties::maxBitrate)
        .def_readwrite("numBFrames", &VideoEncoderProperties::numBFrames)
        .def_readwrite("numFramesPool", &VideoEncoderProperties::numFramesPool)
        .def_readwrite("profile", &VideoEncoderProperties::profile)
        .def_readwrite("quality", &VideoEncoderProperties::quality)
        .def_readwrite("rateCtrlMode", &VideoEncoderProperties::rateCtrlMode)
        .def_readwrite("width", &VideoEncoderProperties::width)
        .def_readwrite("height", &VideoEncoderProperties::height)
        ;


    // System logger
    py::class_<SystemLoggerProperties>(m, "SystemLoggerProperties", DOC(dai, SystemLoggerProperties))
        .def_readwrite("rateHz", &SystemLoggerProperties::rateHz)
        ;

    py::class_<NeuralNetworkProperties, std::shared_ptr<NeuralNetworkProperties>> neuralNetworkProperties(m, "NeuralNetworkProperties", DOC(dai, NeuralNetworkProperties));
    neuralNetworkProperties
        .def_readwrite("blobSize", &NeuralNetworkProperties::blobSize)
        .def_readwrite("blobUri", &NeuralNetworkProperties::blobUri)
        .def_readwrite("numFrames", &NeuralNetworkProperties::numFrames)
        .def_readwrite("numThreads", &NeuralNetworkProperties::numThreads)
        .def_readwrite("numNCEPerThread", &NeuralNetworkProperties::numNCEPerThread)
        ;


    py::class_<DetectionNetworkProperties, NeuralNetworkProperties, std::shared_ptr<DetectionNetworkProperties>> detectionNetworkProperties(m, "DetectionNetworkProperties", DOC(dai, DetectionNetworkProperties));
    detectionNetworkProperties
        .def_readwrite("nnFamily", &DetectionNetworkProperties::nnFamily)
        .def_readwrite("confidenceThreshold", &DetectionNetworkProperties::confidenceThreshold)
        .def_readwrite("classes", &DetectionNetworkProperties::classes)
        .def_readwrite("coordinates", &DetectionNetworkProperties::coordinates)
        .def_readwrite("anchors", &DetectionNetworkProperties::anchors)
        .def_readwrite("anchorMasks", &DetectionNetworkProperties::anchorMasks)
        .def_readwrite("iouThreshold", &DetectionNetworkProperties::iouThreshold)
        ;


    py::class_<SpatialDetectionNetworkProperties, DetectionNetworkProperties, std::shared_ptr<SpatialDetectionNetworkProperties>> spatialDetectionNetworkProperties(m, "SpatialDetectionNetworkProperties", DOC(dai, SpatialDetectionNetworkProperties));
    spatialDetectionNetworkProperties
        .def_readwrite("detectedBBScaleFactor", &SpatialDetectionNetworkProperties::detectedBBScaleFactor)
        .def_readwrite("depthThresholds", &SpatialDetectionNetworkProperties::depthThresholds)
        ;

    py::class_<SpatialLocationCalculatorProperties> spatialLocationCalculatorProperties(m, "SpatialLocationCalculatorProperties", DOC(dai, SpatialLocationCalculatorProperties));
    spatialLocationCalculatorProperties
        .def_readwrite("roiConfig", &SpatialLocationCalculatorProperties::roiConfig)
        .def_readwrite("inputConfigSync", &SpatialLocationCalculatorProperties::inputConfigSync)
        ;


    py::enum_<TrackerType>(m, "TrackerType")
        .value("ZERO_TERM_IMAGELESS", TrackerType::ZERO_TERM_IMAGELESS)
        .value("ZERO_TERM_COLOR_HISTOGRAM", TrackerType::ZERO_TERM_COLOR_HISTOGRAM)
    ;

    py::enum_<TrackerIdAssigmentPolicy>(m, "TrackerIdAssigmentPolicy")
        .value("UNIQUE_ID", TrackerIdAssigmentPolicy::UNIQUE_ID)
        .value("SMALLEST_ID", TrackerIdAssigmentPolicy::SMALLEST_ID)
    ;

    py::class_<ObjectTrackerProperties, std::shared_ptr<ObjectTrackerProperties>> objectTrackerProperties(m, "ObjectTrackerProperties", DOC(dai, ObjectTrackerProperties));
    objectTrackerProperties
        .def_readwrite("trackerThreshold", &ObjectTrackerProperties::trackerThreshold)
        .def_readwrite("maxObjectsToTrack", &ObjectTrackerProperties::maxObjectsToTrack)
        .def_readwrite("detectionLabelsToTrack", &ObjectTrackerProperties::detectionLabelsToTrack)
        .def_readwrite("trackerType", &ObjectTrackerProperties::trackerType)
        .def_readwrite("trackerIdAssigmentPolicy", &ObjectTrackerProperties::trackerIdAssigmentPolicy)
        ;

    // IMU node properties
    py::enum_<IMUSensor>(m, "IMUSensor", DOC(dai, IMUSensor))
        .value("ACCELEROMETER_RAW", IMUSensor::ACCELEROMETER_RAW, DOC(dai, IMUSensor, ACCELEROMETER_RAW))
        .value("ACCELEROMETER", IMUSensor::ACCELEROMETER, DOC(dai, IMUSensor, ACCELEROMETER))
        .value("LINEAR_ACCELERATION", IMUSensor::LINEAR_ACCELERATION, DOC(dai, IMUSensor, LINEAR_ACCELERATION))
        .value("GRAVITY", IMUSensor::GRAVITY, DOC(dai, IMUSensor, GRAVITY))
        .value("GYROSCOPE_RAW", IMUSensor::GYROSCOPE_RAW, DOC(dai, IMUSensor, GYROSCOPE_RAW))
        .value("GYROSCOPE_CALIBRATED", IMUSensor::GYROSCOPE_CALIBRATED, DOC(dai, IMUSensor, GYROSCOPE_CALIBRATED))
        .value("GYROSCOPE_UNCALIBRATED", IMUSensor::GYROSCOPE_UNCALIBRATED, DOC(dai, IMUSensor, GYROSCOPE_UNCALIBRATED))
        .value("MAGNETOMETER_RAW", IMUSensor::MAGNETOMETER_RAW, DOC(dai, IMUSensor, MAGNETOMETER_RAW))
        .value("MAGNETOMETER_CALIBRATED", IMUSensor::MAGNETOMETER_CALIBRATED, DOC(dai, IMUSensor, MAGNETOMETER_CALIBRATED))
        .value("MAGNETOMETER_UNCALIBRATED", IMUSensor::MAGNETOMETER_UNCALIBRATED, DOC(dai, IMUSensor, MAGNETOMETER_UNCALIBRATED))
        .value("ROTATION_VECTOR", IMUSensor::ROTATION_VECTOR, DOC(dai, IMUSensor, ROTATION_VECTOR))
        .value("GAME_ROTATION_VECTOR", IMUSensor::GAME_ROTATION_VECTOR, DOC(dai, IMUSensor, GAME_ROTATION_VECTOR))
        .value("GEOMAGNETIC_ROTATION_VECTOR", IMUSensor::GEOMAGNETIC_ROTATION_VECTOR, DOC(dai, IMUSensor, GEOMAGNETIC_ROTATION_VECTOR))
        .value("ARVR_STABILIZED_ROTATION_VECTOR", IMUSensor::ARVR_STABILIZED_ROTATION_VECTOR, DOC(dai, IMUSensor, ARVR_STABILIZED_ROTATION_VECTOR))
        .value("ARVR_STABILIZED_GAME_ROTATION_VECTOR", IMUSensor::ARVR_STABILIZED_GAME_ROTATION_VECTOR, DOC(dai, IMUSensor, ARVR_STABILIZED_GAME_ROTATION_VECTOR))
        // .value("GYRO_INTEGRATED_ROTATION_VECTOR", IMUSensor::GYRO_INTEGRATED_ROTATION_VECTOR)
    ;

    py::class_<IMUSensorConfig, std::shared_ptr<IMUSensorConfig>>(m, "IMUSensorConfig", DOC(dai, IMUSensorConfig))
        .def(py::init<>())
        .def_readwrite("sensitivityEnabled", &IMUSensorConfig::sensitivityEnabled)
        .def_readwrite("sensitivityRelative", &IMUSensorConfig::sensitivityRelative)
        .def_readwrite("changeSensitivity", &IMUSensorConfig::changeSensitivity)
        .def_readwrite("reportRate", &IMUSensorConfig::reportRate)
        .def_readwrite("sensorId", &IMUSensorConfig::sensorId)
        ;

    py::class_<IMUProperties> imuProperties(m, "IMUProperties", DOC(dai, IMUProperties));
    imuProperties
        .def_readwrite("imuSensors", &IMUProperties::imuSensors, DOC(dai, IMUProperties, imuSensors))
        .def_readwrite("batchReportThreshold", &IMUProperties::batchReportThreshold, DOC(dai, IMUProperties, batchReportThreshold))
        .def_readwrite("maxBatchReports", &IMUProperties::maxBatchReports, DOC(dai, IMUProperties, maxBatchReports))
    ;

    // EdgeDetector node properties
    py::class_<EdgeDetectorProperties> edgeDetectorProperties(m, "EdgeDetectorProperties", DOC(dai, EdgeDetectorProperties));
    edgeDetectorProperties
        .def_readwrite("initialConfig", &EdgeDetectorProperties::initialConfig, DOC(dai, EdgeDetectorProperties, initialConfig))
        .def_readwrite("inputConfigSync", &EdgeDetectorProperties::inputConfigSync, DOC(dai, EdgeDetectorProperties, inputConfigSync))
        .def_readwrite("outputFrameSize", &EdgeDetectorProperties::outputFrameSize, DOC(dai, EdgeDetectorProperties, outputFrameSize))
        .def_readwrite("numFramesPool", &EdgeDetectorProperties::numFramesPool, DOC(dai, EdgeDetectorProperties, numFramesPool))
    ;


    ////////////////////////////////////////////////////////////////////////////////////////
    ////////////////////////////////////////////////////////////////////////////////////////
    // Node Bindings after properties, so types are resolved
    ////////////////////////////////////////////////////////////////////////////////////////
    ////////////////////////////////////////////////////////////////////////////////////////

    // Base 'Node' class binding
    py::class_<Node, std::shared_ptr<Node>> pyNode(m, "Node", DOC(dai, Node));
<<<<<<< HEAD
    pyNode
        .def_readonly("id", &Node::id, DOC(dai, Node, id))
        .def("getName", &Node::getName, DOC(dai, Node, getName))
        .def("getOutputs", &Node::getOutputs, DOC(dai, Node, getOutputs))
        .def("getInputs", &Node::getInputs, DOC(dai, Node, getInputs))
        .def("getAssetManager", static_cast<const AssetManager& (Node::*)() const>(&Node::getAssetManager), py::return_value_policy::reference_internal, DOC(dai, Node, getAssetManager))
        .def("getAssetManager", static_cast<AssetManager& (Node::*)()>(&Node::getAssetManager), py::return_value_policy::reference_internal, DOC(dai, Node, getAssetManager))
    ;
=======

>>>>>>> 97f6a98f

    // Node::Input bindings
    py::class_<Node::Input> pyInput(pyNode, "Input", DOC(dai, Node, Input));
    py::enum_<Node::Input::Type>(pyInput, "Type")
        .value("SReceiver", Node::Input::Type::SReceiver)
        .value("MReceiver", Node::Input::Type::MReceiver)
    ;
    pyInput
        .def_property_readonly("name", [](const Node::Input& input){ return input.name; })
        .def_property_readonly("type", [](const Node::Input& input){ return input.type; })
        .def("setBlocking", &Node::Input::setBlocking, py::arg("blocking"), DOC(dai, Node, Input, setBlocking))
        .def("getBlocking", &Node::Input::getBlocking, DOC(dai, Node, Input, getBlocking))
        .def("setQueueSize", &Node::Input::setQueueSize, py::arg("size"), DOC(dai, Node, Input, setQueueSize))
        .def("getQueueSize", &Node::Input::getQueueSize, DOC(dai, Node, Input, getQueueSize))
    ;

    // Node::Output bindings
    py::class_<Node::Output> pyOutput(pyNode, "Output", DOC(dai, Node, Output));
    py::enum_<Node::Output::Type>(pyOutput, "Type")
        .value("MSender", Node::Output::Type::MSender)
        .value("SSender", Node::Output::Type::SSender)
    ;
    pyOutput
        .def("canConnect", &Node::Output::canConnect, py::arg("in"), DOC(dai, Node, Output, canConnect))
        .def("link", &Node::Output::link, py::arg("in"), DOC(dai, Node, Output, link))
        .def("unlink", &Node::Output::unlink, py::arg("in"), DOC(dai, Node, Output, unlink))
        .def("getConnections", &Node::Output::getConnections, DOC(dai, Node, Output, getConnections))
    ;
    // Node::Id bindings
    py::class_<Node::Id>(pyNode, "Id", "Node identificator. Unique for every node on a single Pipeline");

    // Node::Connection bindings
    py::class_<Node::Connection>(pyNode, "Connection", DOC(dai, Node, Connection))
        .def_property("outputId", [](Node::Connection& conn) { return conn.outputId; }, [](Node::Connection& conn, Node::Id id) {conn.outputId = id; }, DOC(dai, Node, Connection, outputId))
        .def_property("outputName", [](Node::Connection& conn) { return conn.outputName; }, [](Node::Connection& conn, std::string name) {conn.outputName = name; }, DOC(dai, Node, Connection, outputName))
        .def_property("inputId", [](Node::Connection& conn) { return conn.inputId; }, [](Node::Connection& conn, Node::Id id) {conn.inputId = id; }, DOC(dai, Node, Connection, inputId))
        .def_property("inputName", [](Node::Connection& conn) { return conn.inputName; }, [](Node::Connection& conn, std::string name) {conn.inputName = name; }, DOC(dai, Node, Connection, inputName))
    ;

    pyNode
        .def_readonly("id", &Node::id, DOC(dai, Node, id))
        .def("getName", &Node::getName, DOC(dai, Node, getName))
        .def("getOutputs", &Node::getOutputs, DOC(dai, Node, getOutputs))
        .def("getInputs", &Node::getInputs, DOC(dai, Node, getInputs))
        .def("getAssets", &Node::getAssets, DOC(dai, Node, getAssets))
        .def("getOutputRefs", static_cast<std::vector< Node::Output*> (Node::*)()>(&Node::getOutputRefs), DOC(dai, Node, getOutputRefs), py::return_value_policy::reference_internal)
        .def("getInputRefs", static_cast<std::vector<Node::Input*> (Node::*)()>(&Node::getInputRefs), DOC(dai, Node, getInputRefs), py::return_value_policy::reference_internal)
        .def("getOutputRefs", static_cast<std::vector<const Node::Output*> (Node::*)() const>(&Node::getOutputRefs), DOC(dai, Node, getOutputRefs), py::return_value_policy::reference_internal)
        .def("getInputRefs", static_cast<std::vector<const Node::Input*> (Node::*)() const>(&Node::getInputRefs), DOC(dai, Node, getInputRefs), py::return_value_policy::reference_internal)
        .def("getParentPipeline", py::overload_cast<>(&Node::getParentPipeline), DOC(dai, Node, getParentPipeline))
        .def("getParentPipeline", py::overload_cast<>(&Node::getParentPipeline, py::const_), DOC(dai, Node, getParentPipeline))
    ;

    // MSVC errors out with:
    // Error C2326 'void NodeBindings::bind(pybind11::module &)': function cannot access 'dai::Node::Connection::outputId'
    // ...
    // py::class_<Node::Connection>(pyNode, "Connection")
    //     .def_readwrite("outputId", &dai::Node::Connection::outputId)
    //     .def_readwrite("outputName", &dai::Node::Connection::outputName)
    //     .def_readwrite("inputId", &dai::Node::Connection::inputId)
    //     .def_readwrite("inputName", &dai::Node::Connection::inputName)
    // ;

    // Node::InputMap bindings
    bindNodeMap<Node::InputMap>(pyNode, "InputMap");
    // Node::OutputMap bindings
    bindNodeMap<Node::OutputMap>(pyNode, "OutputMap");


    //// Bindings for actual nodes
    // Create "namespace" (python submodule) for nodes
    using namespace dai::node;
    //daiNodeModule = m;
    // Move properties into nodes and nodes under 'node' submodule
    daiNodeModule = m.def_submodule("node");

    // XLinkIn node
    ADD_NODE(XLinkIn)
        .def_readonly("out", &XLinkIn::out, DOC(dai, node, XLinkIn, out))
        .def("setStreamName", &XLinkIn::setStreamName, py::arg("streamName"), DOC(dai, node, XLinkIn, setStreamName))
        .def("setMaxDataSize", &XLinkIn::setMaxDataSize, py::arg("maxDataSize"), DOC(dai, node, XLinkIn, setMaxDataSize))
        .def("setNumFrames",  &XLinkIn::setNumFrames, py::arg("numFrames"), DOC(dai, node, XLinkIn, setNumFrames))
        .def("getStreamName", &XLinkIn::getStreamName, DOC(dai, node, XLinkIn, getStreamName))
        .def("getMaxDataSize", &XLinkIn::getMaxDataSize, DOC(dai, node, XLinkIn, getMaxDataSize))
        .def("getNumFrames",  &XLinkIn::getNumFrames, DOC(dai, node, XLinkIn, getNumFrames))
        ;

    // XLinkOut node
    ADD_NODE(XLinkOut)
        .def_readonly("input", &XLinkOut::input, DOC(dai, node, XLinkOut, input))
        .def("setStreamName", &XLinkOut::setStreamName, py::arg("streamName"), DOC(dai, node, XLinkOut, setStreamName))
        .def("setFpsLimit", &XLinkOut::setFpsLimit, py::arg("fpsLimit"), DOC(dai, node, XLinkOut, setFpsLimit))
        .def("getStreamName", &XLinkOut::getStreamName, DOC(dai, node, XLinkOut, getStreamName))
        .def("getFpsLimit", &XLinkOut::getFpsLimit, DOC(dai, node, XLinkOut, getFpsLimit))
        .def("setMetadataOnly", &XLinkOut::setMetadataOnly, DOC(dai, node, XLinkOut, setMetadataOnly))
        .def("getMetadataOnly", &XLinkOut::getMetadataOnly, DOC(dai, node, XLinkOut, getMetadataOnly))
        ;

    // ColorCamera node
    ADD_NODE(ColorCamera)
        .def_readonly("inputConfig", &ColorCamera::inputConfig, DOC(dai, node, ColorCamera, inputConfig))
        .def_readonly("inputControl", &ColorCamera::inputControl, DOC(dai, node, ColorCamera, inputControl))
        .def_readonly("initialControl", &ColorCamera::initialControl, DOC(dai, node, ColorCamera, initialControl))
        .def_readonly("video", &ColorCamera::video, DOC(dai, node, ColorCamera, video))
        .def_readonly("preview", &ColorCamera::preview, DOC(dai, node, ColorCamera, preview))
        .def_readonly("still", &ColorCamera::still, DOC(dai, node, ColorCamera, still))
        .def_readonly("isp", &ColorCamera::isp, DOC(dai, node, ColorCamera, isp))
        .def_readonly("raw", &ColorCamera::raw, DOC(dai, node, ColorCamera, raw))
        .def("setCamId", [](ColorCamera& c, int64_t id) {
            // Issue an deprecation warning
            PyErr_WarnEx(PyExc_DeprecationWarning, "setCamId() is deprecated, use setBoardSocket() instead.", 1);
            HEDLEY_DIAGNOSTIC_PUSH
            HEDLEY_DIAGNOSTIC_DISABLE_DEPRECATED
            c.setCamId(id);
            HEDLEY_DIAGNOSTIC_POP
        })
        .def("getCamId", [](ColorCamera& c) {
            // Issue an deprecation warning
            PyErr_WarnEx(PyExc_DeprecationWarning, "getCamId() is deprecated, use getBoardSocket() instead.", 1);
            HEDLEY_DIAGNOSTIC_PUSH
            HEDLEY_DIAGNOSTIC_DISABLE_DEPRECATED
            return c.getCamId();
            HEDLEY_DIAGNOSTIC_POP
        })
        .def("setBoardSocket", &ColorCamera::setBoardSocket, py::arg("boardSocket"), DOC(dai, node, ColorCamera, setBoardSocket))
        .def("getBoardSocket", &ColorCamera::getBoardSocket, DOC(dai, node, ColorCamera, getBoardSocket))
        .def("setImageOrientation", &ColorCamera::setImageOrientation, py::arg("imageOrientation"), DOC(dai, node, ColorCamera, setImageOrientation))
        .def("getImageOrientation", &ColorCamera::getImageOrientation, DOC(dai, node, ColorCamera, getImageOrientation))
        .def("setColorOrder", &ColorCamera::setColorOrder, py::arg("colorOrder"), DOC(dai, node, ColorCamera, setColorOrder))
        .def("getColorOrder", &ColorCamera::getColorOrder, DOC(dai, node, ColorCamera, getColorOrder))
        .def("setInterleaved", &ColorCamera::setInterleaved, py::arg("interleaved"), DOC(dai, node, ColorCamera, setInterleaved))
        .def("getInterleaved", &ColorCamera::getInterleaved, DOC(dai, node, ColorCamera, getInterleaved))
        .def("setFp16", &ColorCamera::setFp16, py::arg("fp16"), DOC(dai, node, ColorCamera, setFp16))
        .def("getFp16", &ColorCamera::getFp16, DOC(dai, node, ColorCamera, getFp16))
        .def("setPreviewSize", static_cast<void(ColorCamera::*)(int,int)>(&ColorCamera::setPreviewSize), py::arg("width"), py::arg("height"), DOC(dai, node, ColorCamera, setPreviewSize))
        .def("setPreviewSize", static_cast<void(ColorCamera::*)(std::tuple<int,int>)>(&ColorCamera::setPreviewSize), py::arg("size"), DOC(dai, node, ColorCamera, setPreviewSize, 2))
        .def("setVideoSize", static_cast<void(ColorCamera::*)(int,int)>(&ColorCamera::setVideoSize), py::arg("width"), py::arg("height"), DOC(dai, node, ColorCamera, setVideoSize))
        .def("setVideoSize", static_cast<void(ColorCamera::*)(std::tuple<int,int>)>(&ColorCamera::setVideoSize), py::arg("size"), DOC(dai, node, ColorCamera, setVideoSize, 2))
        .def("setStillSize", static_cast<void(ColorCamera::*)(int,int)>(&ColorCamera::setStillSize), py::arg("width"), py::arg("height"), DOC(dai, node, ColorCamera, setStillSize))
        .def("setStillSize", static_cast<void(ColorCamera::*)(std::tuple<int,int>)>(&ColorCamera::setStillSize), py::arg("size"), DOC(dai, node, ColorCamera, setStillSize, 2))
        .def("setResolution", &ColorCamera::setResolution, py::arg("resolution"), DOC(dai, node, ColorCamera, setResolution))
        .def("getResolution", &ColorCamera::getResolution, DOC(dai, node, ColorCamera, getResolution))
        .def("setFps", &ColorCamera::setFps, py::arg("fps"), DOC(dai, node, ColorCamera, setFps))
        .def("getFps", &ColorCamera::getFps, DOC(dai, node, ColorCamera, getFps))
        .def("getPreviewSize", &ColorCamera::getPreviewSize, DOC(dai, node, ColorCamera, getPreviewSize))
        .def("getPreviewWidth", &ColorCamera::getPreviewWidth, DOC(dai, node, ColorCamera, getPreviewWidth))
        .def("getPreviewHeight", &ColorCamera::getPreviewHeight, DOC(dai, node, ColorCamera, getPreviewHeight))
        .def("getVideoSize", &ColorCamera::getVideoSize, DOC(dai, node, ColorCamera, getVideoSize))
        .def("getVideoWidth", &ColorCamera::getVideoWidth, DOC(dai, node, ColorCamera, getVideoWidth))
        .def("getVideoHeight", &ColorCamera::getVideoHeight, DOC(dai, node, ColorCamera, getVideoHeight))
        .def("getStillSize", &ColorCamera::getStillSize, DOC(dai, node, ColorCamera, getStillSize))
        .def("getStillWidth", &ColorCamera::getStillWidth, DOC(dai, node, ColorCamera, getStillWidth))
        .def("getStillHeight", &ColorCamera::getStillHeight, DOC(dai, node, ColorCamera, getStillHeight))
        .def("getResolutionSize", &ColorCamera::getResolutionSize, DOC(dai, node, ColorCamera, getResolutionSize))
        .def("getResolutionWidth", &ColorCamera::getResolutionWidth, DOC(dai, node, ColorCamera, getResolutionWidth))
        .def("getResolutionHeight", &ColorCamera::getResolutionHeight, DOC(dai, node, ColorCamera, getResolutionHeight))
        .def("sensorCenterCrop", &ColorCamera::sensorCenterCrop, DOC(dai, node, ColorCamera, sensorCenterCrop))
        .def("setSensorCrop", &ColorCamera::setSensorCrop, py::arg("x"), py::arg("y"), DOC(dai, node, ColorCamera, setSensorCrop))
        .def("getSensorCrop", &ColorCamera::getSensorCrop, DOC(dai, node, ColorCamera, getSensorCrop))
        .def("getSensorCropX", &ColorCamera::getSensorCropX, DOC(dai, node, ColorCamera, getSensorCropX))
        .def("getSensorCropY", &ColorCamera::getSensorCropY, DOC(dai, node, ColorCamera, getSensorCropY))
        .def("setWaitForConfigInput", &ColorCamera::setWaitForConfigInput, py::arg("wait"), DOC(dai, node, ColorCamera, setWaitForConfigInput))
        .def("getWaitForConfigInput", &ColorCamera::getWaitForConfigInput, DOC(dai, node, ColorCamera, getWaitForConfigInput))
        .def("setPreviewKeepAspectRatio", &ColorCamera::setPreviewKeepAspectRatio, py::arg("keep"), DOC(dai, node, ColorCamera, setPreviewKeepAspectRatio))
        .def("getPreviewKeepAspectRatio", &ColorCamera::getPreviewKeepAspectRatio, DOC(dai, node, ColorCamera, getPreviewKeepAspectRatio))
        .def("setIspScale", static_cast<void(ColorCamera::*)(int,int)>(&ColorCamera::setIspScale), py::arg("numerator"), py::arg("denominator"), DOC(dai, node, ColorCamera, setIspScale))
        .def("setIspScale", static_cast<void(ColorCamera::*)(std::tuple<int,int>)>(&ColorCamera::setIspScale), py::arg("scale"), DOC(dai, node, ColorCamera, setIspScale, 2))
        .def("setIspScale", static_cast<void(ColorCamera::*)(int,int,int,int)>(&ColorCamera::setIspScale), py::arg("horizNum"), py::arg("horizDenom"), py::arg("vertNum"), py::arg("vertDenom"), DOC(dai, node, ColorCamera, setIspScale, 3))
        .def("setIspScale", static_cast<void(ColorCamera::*)(std::tuple<int,int>,std::tuple<int,int>)>(&ColorCamera::setIspScale), py::arg("horizScale"), py::arg("vertScale"), DOC(dai, node, ColorCamera, setIspScale, 4))
        .def("getIspSize", &ColorCamera::getIspSize, DOC(dai, node, ColorCamera, getIspSize))
        .def("getIspWidth", &ColorCamera::getIspWidth, DOC(dai, node, ColorCamera, getIspWidth))
        .def("getIspHeight", &ColorCamera::getIspHeight, DOC(dai, node, ColorCamera, getIspHeight))
        ;
    // ALIAS
    daiNodeModule.attr("ColorCamera").attr("Properties") = colorCameraProperties;



    // NeuralNetwork node
    ADD_NODE(NeuralNetwork)
        .def_readonly("input", &NeuralNetwork::input, DOC(dai, node, NeuralNetwork, input))
        .def_readonly("out", &NeuralNetwork::out, DOC(dai, node, NeuralNetwork, out))
        .def_readonly("passthrough", &NeuralNetwork::passthrough, DOC(dai, node, NeuralNetwork, passthrough))
        .def("setBlobPath", &NeuralNetwork::setBlobPath, py::arg("path"), DOC(dai, node, NeuralNetwork, setBlobPath))
        .def("setNumPoolFrames", &NeuralNetwork::setNumPoolFrames, py::arg("numFrames"), DOC(dai, node, NeuralNetwork, setNumPoolFrames))
        .def("setNumInferenceThreads", &NeuralNetwork::setNumInferenceThreads, py::arg("numThreads"), DOC(dai, node, NeuralNetwork, setNumInferenceThreads))
        .def("setNumNCEPerInferenceThread", &NeuralNetwork::setNumNCEPerInferenceThread, py::arg("numNCEPerThread"), DOC(dai, node, NeuralNetwork, setNumNCEPerInferenceThread))
        .def("getNumInferenceThreads", &NeuralNetwork::getNumInferenceThreads, DOC(dai, node, NeuralNetwork, getNumInferenceThreads))
        ;
    // Properties alias
    daiNodeModule.attr("NeuralNetwork").attr("Properties") = neuralNetworkProperties;


    // ImageManip node
    ADD_NODE(ImageManip)
        .def_readonly("inputConfig", &ImageManip::inputConfig, DOC(dai, node, ImageManip, inputConfig))
        .def_readonly("inputImage", &ImageManip::inputImage, DOC(dai, node, ImageManip, inputImage))
        .def_readonly("out", &ImageManip::out, DOC(dai, node, ImageManip, out))
        .def_readonly("initialConfig", &ImageManip::initialConfig, DOC(dai, node, ImageManip, initialConfig))
        // setters

        .def("setCropRect", [](ImageManip& im, float xmin, float ymin, float xmax, float ymax) {
            // Issue a deprecation warning
            PyErr_WarnEx(PyExc_DeprecationWarning, "setCropRect() is deprecated, use initialConfig.setCropRect() instead.", 1);
            HEDLEY_DIAGNOSTIC_PUSH
            HEDLEY_DIAGNOSTIC_DISABLE_DEPRECATED
            im.setCropRect(xmin, ymin, xmax, ymax);
            HEDLEY_DIAGNOSTIC_POP
        })
        .def("setCenterCrop", [](ImageManip& im, float ratio, float whRatio = 1.0f) {
            // Issue a deprecation warning
            PyErr_WarnEx(PyExc_DeprecationWarning, "setCenterCrop() is deprecated, use initialConfig.setCenterCrop() instead.", 1);
            HEDLEY_DIAGNOSTIC_PUSH
            HEDLEY_DIAGNOSTIC_DISABLE_DEPRECATED
            im.setCenterCrop(ratio, whRatio);
            HEDLEY_DIAGNOSTIC_POP
        })

        .def("setResize", [](ImageManip& im, int w, int h) {
            // Issue a deprecation warning
            PyErr_WarnEx(PyExc_DeprecationWarning, "setResize() is deprecated, use initialConfig.setResize() instead.", 1);
            HEDLEY_DIAGNOSTIC_PUSH
            HEDLEY_DIAGNOSTIC_DISABLE_DEPRECATED
            im.setResize(w, h);
            HEDLEY_DIAGNOSTIC_POP
        })

        .def("setResizeThumbnail", [](ImageManip& im, int w, int h, int bgRed = 0, int bgGreen = 0, int bgBlue = 0) {
            // Issue a deprecation warning
            PyErr_WarnEx(PyExc_DeprecationWarning, "setResizeThumbnail() is deprecated, use initialConfig.setResizeThumbnail() instead.", 1);
            HEDLEY_DIAGNOSTIC_PUSH
            HEDLEY_DIAGNOSTIC_DISABLE_DEPRECATED
            im.setResizeThumbnail(w, h, bgRed, bgGreen, bgBlue);
            HEDLEY_DIAGNOSTIC_POP
        })

        .def("setFrameType", [](ImageManip& im, dai::RawImgFrame::Type name) {
            // Issue a deprecation warning
            PyErr_WarnEx(PyExc_DeprecationWarning, "setFrameType() is deprecated, use initialConfig.setFrameType() instead.", 1);
            HEDLEY_DIAGNOSTIC_PUSH
            HEDLEY_DIAGNOSTIC_DISABLE_DEPRECATED
            im.setFrameType(name);
            HEDLEY_DIAGNOSTIC_POP
        })

        .def("setHorizontalFlip", [](ImageManip& im, bool flip) {
            // Issue a deprecation warning
            PyErr_WarnEx(PyExc_DeprecationWarning, "setHorizontalFlip() is deprecated, use initialConfig.setHorizontalFlip() instead.", 1);
            HEDLEY_DIAGNOSTIC_PUSH
            HEDLEY_DIAGNOSTIC_DISABLE_DEPRECATED
            im.setHorizontalFlip(flip);
            HEDLEY_DIAGNOSTIC_POP
        })

        .def("setKeepAspectRatio", &ImageManip::setKeepAspectRatio, DOC(dai, node, ImageManip, setKeepAspectRatio))

        .def("setWaitForConfigInput", &ImageManip::setWaitForConfigInput, DOC(dai, node, ImageManip, setWaitForConfigInput))
        .def("setNumFramesPool", &ImageManip::setNumFramesPool, DOC(dai, node, ImageManip, setNumFramesPool))
        .def("setMaxOutputFrameSize", &ImageManip::setMaxOutputFrameSize, DOC(dai, node, ImageManip, setMaxOutputFrameSize))
        ;

     // MonoCamera node
    ADD_NODE(MonoCamera)
        .def_readonly("inputControl", &MonoCamera::inputControl, DOC(dai, node, MonoCamera, inputControl))
        .def_readonly("out",  &MonoCamera::out, DOC(dai, node, MonoCamera, out))
        .def_readonly("raw",  &MonoCamera::raw, DOC(dai, node, MonoCamera, raw))
        .def_readonly("initialControl",  &MonoCamera::initialControl, DOC(dai, node, MonoCamera, initialControl))
        .def("setCamId", [](MonoCamera& c, int64_t id) {
            // Issue an deprecation warning
            PyErr_WarnEx(PyExc_DeprecationWarning, "setCamId() is deprecated, use setBoardSocket() instead.", 1);
            HEDLEY_DIAGNOSTIC_PUSH
            HEDLEY_DIAGNOSTIC_DISABLE_DEPRECATED
            c.setCamId(id);
            HEDLEY_DIAGNOSTIC_POP
        })
        .def("getCamId", [](MonoCamera& c) {
            // Issue an deprecation warning
            PyErr_WarnEx(PyExc_DeprecationWarning, "getCamId() is deprecated, use getBoardSocket() instead.", 1);
            HEDLEY_DIAGNOSTIC_PUSH
            HEDLEY_DIAGNOSTIC_DISABLE_DEPRECATED
            return c.getCamId();
            HEDLEY_DIAGNOSTIC_POP
        })
        .def("setBoardSocket", &MonoCamera::setBoardSocket, py::arg("boardSocket"), DOC(dai, node, MonoCamera, setBoardSocket))
        .def("getBoardSocket", &MonoCamera::getBoardSocket, DOC(dai, node, MonoCamera, getBoardSocket))
        .def("setImageOrientation", &MonoCamera::setImageOrientation, py::arg("imageOrientation"), DOC(dai, node, MonoCamera, setImageOrientation))
        .def("getImageOrientation", &MonoCamera::getImageOrientation, DOC(dai, node, MonoCamera, getImageOrientation))
        .def("setResolution", &MonoCamera::setResolution, py::arg("resolution"), DOC(dai, node, MonoCamera, setResolution))
        .def("getResolution", &MonoCamera::getResolution, DOC(dai, node, MonoCamera, getResolution))
        .def("setFps",        &MonoCamera::setFps, py::arg("fps"), DOC(dai, node, MonoCamera, setFps))
        .def("getFps",        &MonoCamera::getFps, DOC(dai, node, MonoCamera, getFps))
        .def("getResolutionSize", &MonoCamera::getResolutionSize, DOC(dai, node, MonoCamera, getResolutionSize))
        .def("getResolutionWidth", &MonoCamera::getResolutionWidth, DOC(dai, node, MonoCamera, getResolutionWidth))
        .def("getResolutionHeight", &MonoCamera::getResolutionHeight, DOC(dai, node, MonoCamera, getResolutionHeight))
        ;
    // ALIAS
    daiNodeModule.attr("MonoCamera").attr("Properties") = monoCameraProperties;


    // StereoDepth node
    ADD_NODE(StereoDepth)
        .def_readonly("initialConfig",  &StereoDepth::initialConfig, DOC(dai, node, StereoDepth, initialConfig))
        .def_readonly("inputConfig",    &StereoDepth::inputConfig, DOC(dai, node, StereoDepth, inputConfig))
        .def_readonly("left",           &StereoDepth::left, DOC(dai, node, StereoDepth, left))
        .def_readonly("right",          &StereoDepth::right, DOC(dai, node, StereoDepth, right))
        .def_readonly("depth",          &StereoDepth::depth, DOC(dai, node, StereoDepth, depth))
        .def_readonly("disparity",      &StereoDepth::disparity, DOC(dai, node, StereoDepth, disparity))
        .def_readonly("syncedLeft",     &StereoDepth::syncedLeft, DOC(dai, node, StereoDepth, syncedLeft))
        .def_readonly("syncedRight",    &StereoDepth::syncedRight, DOC(dai, node, StereoDepth, syncedRight))
        .def_readonly("rectifiedLeft",  &StereoDepth::rectifiedLeft, DOC(dai, node, StereoDepth, rectifiedLeft))
        .def_readonly("rectifiedRight", &StereoDepth::rectifiedRight, DOC(dai, node, StereoDepth, rectifiedRight))
        .def("loadMeshFiles",           &StereoDepth::loadMeshFiles, py::arg("pathLeft"), py::arg("pathRight"), DOC(dai, node, StereoDepth, loadMeshFiles))
        .def("loadMeshData",            &StereoDepth::loadMeshData, py::arg("dataLeft"), py::arg("dataRight"), DOC(dai, node, StereoDepth, loadMeshData))
        .def("setMeshStep",             &StereoDepth::setMeshStep, py::arg("width"), py::arg("height"), DOC(dai, node, StereoDepth, setMeshStep))
        .def("setInputResolution",      &StereoDepth::setInputResolution, py::arg("width"), py::arg("height"), DOC(dai, node, StereoDepth, setInputResolution))
        .def("setOutputSize",           &StereoDepth::setOutputSize, py::arg("width"), py::arg("height"), DOC(dai, node, StereoDepth, setOutputSize))
        .def("setOutputKeepAspectRatio",&StereoDepth::setOutputKeepAspectRatio, py::arg("keep"), DOC(dai, node, StereoDepth, setOutputKeepAspectRatio))
        .def("setDepthAlign",           static_cast<void(StereoDepth::*)(StereoDepthProperties::DepthAlign)>(&StereoDepth::setDepthAlign), py::arg("align"), DOC(dai, node, StereoDepth, setDepthAlign))
        .def("setDepthAlign",           static_cast<void(StereoDepth::*)(CameraBoardSocket)>(&StereoDepth::setDepthAlign), py::arg("camera"), DOC(dai, node, StereoDepth, setDepthAlign, 2))
        .def("setRectification",        &StereoDepth::setRectification, py::arg("enable"), DOC(dai, node, StereoDepth, setRectification))
        .def("setLeftRightCheck",       &StereoDepth::setLeftRightCheck, py::arg("enable"), DOC(dai, node, StereoDepth, setLeftRightCheck))
        .def("setSubpixel",             &StereoDepth::setSubpixel, py::arg("enable"), DOC(dai, node, StereoDepth, setSubpixel))
        .def("setExtendedDisparity",    &StereoDepth::setExtendedDisparity, py::arg("enable"), DOC(dai, node, StereoDepth, setExtendedDisparity))
        .def("setRectifyEdgeFillColor", &StereoDepth::setRectifyEdgeFillColor, py::arg("color"), DOC(dai, node, StereoDepth, setRectifyEdgeFillColor))
        .def("setRectifyMirrorFrame",   &StereoDepth::setRectifyMirrorFrame, py::arg("enable"), DOC(dai, node, StereoDepth, setRectifyMirrorFrame))
        .def("setConfidenceThreshold", [](StereoDepth& s, int confThr) {
            // Issue an deprecation warning
            PyErr_WarnEx(PyExc_DeprecationWarning, "setConfidenceThreshold() is deprecated, Use 'initialConfig.setConfidenceThreshold()' instead", 1);
            HEDLEY_DIAGNOSTIC_PUSH
            HEDLEY_DIAGNOSTIC_DISABLE_DEPRECATED
            s.setConfidenceThreshold(confThr);
            HEDLEY_DIAGNOSTIC_POP
        }, DOC(dai, node, StereoDepth, setConfidenceThreshold))
        .def("setMedianFilter", [](StereoDepth& s, dai::MedianFilter median) {
            // Issue an deprecation warning
            PyErr_WarnEx(PyExc_DeprecationWarning, "setMedianFilter() is deprecated, Use 'initialConfig.setMedianFilter()' instead", 1);
            HEDLEY_DIAGNOSTIC_PUSH
            HEDLEY_DIAGNOSTIC_DISABLE_DEPRECATED
            s.setMedianFilter(median);
            HEDLEY_DIAGNOSTIC_POP
        }, DOC(dai, node, StereoDepth, setMedianFilter))
        .def("setOutputRectified", [](StereoDepth& s, bool enable) {
            // Issue an deprecation warning
            PyErr_WarnEx(PyExc_DeprecationWarning, "setOutputRectified() is deprecated, the output is auto-enabled if used.", 1);
            HEDLEY_DIAGNOSTIC_PUSH
            HEDLEY_DIAGNOSTIC_DISABLE_DEPRECATED
            s.setOutputRectified(enable);
            HEDLEY_DIAGNOSTIC_POP
        })
        .def("setOutputDepth", [](StereoDepth& s, bool enable) {
            // Issue an deprecation warning
            PyErr_WarnEx(PyExc_DeprecationWarning, "setOutputDepth() is deprecated, the output is auto-enabled if used.", 1);
            HEDLEY_DIAGNOSTIC_PUSH
            HEDLEY_DIAGNOSTIC_DISABLE_DEPRECATED
            s.setOutputDepth(enable);
            HEDLEY_DIAGNOSTIC_POP
        })
        .def("loadCalibrationFile", [](StereoDepth& s, std::string path){
            PyErr_WarnEx(PyExc_DeprecationWarning, "loadCalibrationFile() is deprecated, Use 'Pipeline.setCalibrationData()' instead", 1);
            HEDLEY_DIAGNOSTIC_PUSH
            HEDLEY_DIAGNOSTIC_DISABLE_DEPRECATED
            s.loadCalibrationFile(path);
            HEDLEY_DIAGNOSTIC_POP
        })
        .def("loadCalibrationData", [](StereoDepth& s, std::vector<std::uint8_t> data){
            PyErr_WarnEx(PyExc_DeprecationWarning, "loadCalibrationData() is deprecated, Use 'Pipeline.setCalibrationData()' instead", 1);
            HEDLEY_DIAGNOSTIC_PUSH
            HEDLEY_DIAGNOSTIC_DISABLE_DEPRECATED
            s.loadCalibrationData(data);
            HEDLEY_DIAGNOSTIC_POP
        })
        .def("setEmptyCalibration", [](StereoDepth& s){
            PyErr_WarnEx(PyExc_DeprecationWarning, "setEmptyCalibration() is deprecated, Use 'setRectification(False)' instead", 1);
            HEDLEY_DIAGNOSTIC_PUSH
            HEDLEY_DIAGNOSTIC_DISABLE_DEPRECATED
            s.setEmptyCalibration();
            HEDLEY_DIAGNOSTIC_POP
        }, DOC(dai, node, StereoDepth, setEmptyCalibration))
        .def("getMaxDisparity", &StereoDepth::getMaxDisparity, DOC(dai, node, StereoDepth, getMaxDisparity))
        ;
    // ALIAS
    daiNodeModule.attr("StereoDepth").attr("Properties") = stereoDepthProperties;

    // VideoEncoder node
    ADD_NODE(VideoEncoder)
        .def_readonly("input", &VideoEncoder::input, DOC(dai, node, VideoEncoder, input), DOC(dai, node, VideoEncoder, input))
        .def_readonly("bitstream", &VideoEncoder::bitstream, DOC(dai, node, VideoEncoder, bitstream), DOC(dai, node, VideoEncoder, bitstream))
        .def("setDefaultProfilePreset", static_cast<void(VideoEncoder::*)(int, int, float, VideoEncoderProperties::Profile)>(&VideoEncoder::setDefaultProfilePreset), py::arg("width"), py::arg("height"), py::arg("fps"), py::arg("profile"), DOC(dai, node, VideoEncoder, setDefaultProfilePreset))
        .def("setDefaultProfilePreset", static_cast<void(VideoEncoder::*)(std::tuple<int,int>, float, VideoEncoderProperties::Profile)>(&VideoEncoder::setDefaultProfilePreset), py::arg("size"), py::arg("fps"), py::arg("profile"), DOC(dai, node, VideoEncoder, setDefaultProfilePreset, 2))
        .def("setNumFramesPool", &VideoEncoder::setNumFramesPool, py::arg("frames"), DOC(dai, node, VideoEncoder, setNumFramesPool))
        .def("getNumFramesPool", &VideoEncoder::getNumFramesPool, DOC(dai, node, VideoEncoder, getNumFramesPool))
        .def("setRateControlMode", &VideoEncoder::setRateControlMode, py::arg("mode"), DOC(dai, node, VideoEncoder, setRateControlMode))
        .def("setProfile", static_cast<void(VideoEncoder::*)(std::tuple<int,int>, VideoEncoder::Properties::Profile)>(&VideoEncoder::setProfile), py::arg("size"), py::arg("profile"), DOC(dai, node, VideoEncoder, setProfile))
        .def("setProfile", static_cast<void(VideoEncoder::*)(int, int, VideoEncoder::Properties::Profile)>(&VideoEncoder::setProfile), py::arg("width"), py::arg("height"), py::arg("profile"), DOC(dai, node, VideoEncoder, setProfile, 2))
        .def("setBitrate", &VideoEncoder::setBitrate, py::arg("bitrateKbps"), DOC(dai, node, VideoEncoder, setBitrate))
        .def("setBitrateKbps", &VideoEncoder::setBitrateKbps, py::arg("bitrateKbps"), DOC(dai, node, VideoEncoder, setBitrateKbps))
        .def("setKeyframeFrequency", &VideoEncoder::setKeyframeFrequency, py::arg("freq"), DOC(dai, node, VideoEncoder, setKeyframeFrequency))
        //.def("setMaxBitrate", &VideoEncoder::setMaxBitrate)
        .def("setNumBFrames", &VideoEncoder::setNumBFrames, py::arg("numBFrames"), DOC(dai, node, VideoEncoder, setNumBFrames))
        .def("setQuality", &VideoEncoder::setQuality, py::arg("quality"), DOC(dai, node, VideoEncoder, setQuality))
        .def("setLossless", &VideoEncoder::setLossless, DOC(dai, node, VideoEncoder, setLossless))
        .def("setFrameRate", &VideoEncoder::setFrameRate, py::arg("frameRate"), DOC(dai, node, VideoEncoder, setFrameRate))
        .def("getRateControlMode", &VideoEncoder::getRateControlMode, DOC(dai, node, VideoEncoder, getRateControlMode))
        .def("getProfile", &VideoEncoder::getProfile, DOC(dai, node, VideoEncoder, getProfile))
        .def("getBitrate", &VideoEncoder::getBitrate, DOC(dai, node, VideoEncoder, getBitrate))
        .def("getBitrateKbps", &VideoEncoder::getBitrateKbps, DOC(dai, node, VideoEncoder, getBitrateKbps))
        .def("getKeyframeFrequency", &VideoEncoder::getKeyframeFrequency, DOC(dai, node, VideoEncoder, getKeyframeFrequency))
        //.def("getMaxBitrate", &VideoEncoder::getMaxBitrate)
        .def("getNumBFrames", &VideoEncoder::getNumBFrames, DOC(dai, node, VideoEncoder, getNumBFrames))
        .def("getQuality", &VideoEncoder::getQuality, DOC(dai, node, VideoEncoder, getQuality))
        .def("getWidth", &VideoEncoder::getWidth, DOC(dai, node, VideoEncoder, getWidth))
        .def("getHeight", &VideoEncoder::getHeight, DOC(dai, node, VideoEncoder, getHeight))
        .def("getFrameRate", &VideoEncoder::getFrameRate, DOC(dai, node, VideoEncoder, getFrameRate))
        .def("getSize", &VideoEncoder::getSize, DOC(dai, node, VideoEncoder, getSize))
        .def("getLossless", &VideoEncoder::getLossless, DOC(dai, node, VideoEncoder, getLossless))
    ;
    // ALIAS
    daiNodeModule.attr("VideoEncoder").attr("Properties") = videoEncoderProperties;


    ADD_NODE(SPIOut)
        .def_readonly("input", &SPIOut::input, DOC(dai, node, SPIOut, input))
        .def("setStreamName", &SPIOut::setStreamName, py::arg("name"), DOC(dai, node, SPIOut, setStreamName))
        .def("setBusId", &SPIOut::setBusId, py::arg("id"), DOC(dai, node, SPIOut, setBusId))
        ;

    ADD_NODE_DERIVED_ABSTRACT(DetectionNetwork, NeuralNetwork)
        .def_readonly("input", &DetectionNetwork::input, DOC(dai, node, DetectionNetwork, input))
        .def_readonly("out", &DetectionNetwork::out, DOC(dai, node, DetectionNetwork, out))
        .def_readonly("passthrough", &DetectionNetwork::passthrough, DOC(dai, node, DetectionNetwork, passthrough))
        .def("setConfidenceThreshold", &DetectionNetwork::setConfidenceThreshold, py::arg("thresh"), DOC(dai, node, DetectionNetwork, setConfidenceThreshold))
        ;
    // ALIAS
    daiNodeModule.attr("DetectionNetwork").attr("Properties") = detectionNetworkProperties;


    // MobileNetDetectionNetwork node
    ADD_NODE_DERIVED(MobileNetDetectionNetwork, DetectionNetwork)
        ;

    // YoloDetectionNetwork node
    ADD_NODE_DERIVED(YoloDetectionNetwork, DetectionNetwork)
        .def("setNumClasses", &YoloDetectionNetwork::setNumClasses, py::arg("numClasses"), DOC(dai, node, YoloDetectionNetwork, setNumClasses))
        .def("setCoordinateSize", &YoloDetectionNetwork::setCoordinateSize, py::arg("coordinates"), DOC(dai, node, YoloDetectionNetwork, setCoordinateSize))
        .def("setAnchors", &YoloDetectionNetwork::setAnchors, py::arg("anchors"), DOC(dai, node, YoloDetectionNetwork, setAnchors))
        .def("setAnchorMasks", &YoloDetectionNetwork::setAnchorMasks, py::arg("anchorMasks"), DOC(dai, node, YoloDetectionNetwork, setAnchorMasks))
        .def("setIouThreshold", &YoloDetectionNetwork::setIouThreshold, py::arg("thresh"), DOC(dai, node, YoloDetectionNetwork, setIouThreshold))
        ;

    ADD_NODE_DERIVED_ABSTRACT(SpatialDetectionNetwork, DetectionNetwork)
        .def_readonly("input", &SpatialDetectionNetwork::input, DOC(dai, node, SpatialDetectionNetwork, input))
        .def_readonly("inputDepth", &SpatialDetectionNetwork::inputDepth, DOC(dai, node, SpatialDetectionNetwork, inputDepth))
        .def_readonly("out", &SpatialDetectionNetwork::out, DOC(dai, node, SpatialDetectionNetwork, out))
        .def_readonly("boundingBoxMapping", &SpatialDetectionNetwork::boundingBoxMapping, DOC(dai, node, SpatialDetectionNetwork, boundingBoxMapping))
        .def_readonly("passthrough", &SpatialDetectionNetwork::passthrough, DOC(dai, node, SpatialDetectionNetwork, passthrough))
        .def_readonly("passthroughDepth", &SpatialDetectionNetwork::passthroughDepth, DOC(dai, node, SpatialDetectionNetwork, passthroughDepth))

        .def("setBoundingBoxScaleFactor", &SpatialDetectionNetwork::setBoundingBoxScaleFactor, py::arg("scaleFactor"), DOC(dai, node, SpatialDetectionNetwork, setBoundingBoxScaleFactor))
        .def("setDepthLowerThreshold", &SpatialDetectionNetwork::setDepthLowerThreshold, py::arg("lowerThreshold"), DOC(dai, node, SpatialDetectionNetwork, setDepthLowerThreshold))
        .def("setDepthUpperThreshold", &SpatialDetectionNetwork::setDepthUpperThreshold, py::arg("upperThreshold"), DOC(dai, node, SpatialDetectionNetwork, setDepthUpperThreshold))
        ;
     // ALIAS
    daiNodeModule.attr("SpatialDetectionNetwork").attr("Properties") = spatialDetectionNetworkProperties;

    // MobileNetSpatialDetectionNetwork
    ADD_NODE_DERIVED(MobileNetSpatialDetectionNetwork, SpatialDetectionNetwork)
        ;

    // YoloSpatialDetectionNetwork node
    ADD_NODE_DERIVED(YoloSpatialDetectionNetwork, SpatialDetectionNetwork)
        .def("setNumClasses", &YoloSpatialDetectionNetwork::setNumClasses, py::arg("numClasses"), DOC(dai, node, YoloSpatialDetectionNetwork, setNumClasses))
        .def("setCoordinateSize", &YoloSpatialDetectionNetwork::setCoordinateSize, py::arg("coordinates"), DOC(dai, node, YoloSpatialDetectionNetwork, setCoordinateSize))
        .def("setAnchors", &YoloSpatialDetectionNetwork::setAnchors, py::arg("anchors"), DOC(dai, node, YoloSpatialDetectionNetwork, setAnchors))
        .def("setAnchorMasks", &YoloSpatialDetectionNetwork::setAnchorMasks, py::arg("anchorMasks"), DOC(dai, node, YoloSpatialDetectionNetwork, setAnchorMasks))
        .def("setIouThreshold", &YoloSpatialDetectionNetwork::setIouThreshold, py::arg("thresh"), DOC(dai, node, YoloSpatialDetectionNetwork, setIouThreshold))
        ;

    // SpatialLocationCalculator node
    ADD_NODE(SpatialLocationCalculator)
        .def_readonly("inputConfig", &SpatialLocationCalculator::inputConfig, DOC(dai, node, SpatialLocationCalculator, inputConfig))
        .def_readonly("inputDepth", &SpatialLocationCalculator::inputDepth, DOC(dai, node, SpatialLocationCalculator, inputDepth))
        .def_readonly("out", &SpatialLocationCalculator::out, DOC(dai, node, SpatialLocationCalculator, out))
        .def_readonly("passthroughDepth", &SpatialLocationCalculator::passthroughDepth, DOC(dai, node, SpatialLocationCalculator, passthroughDepth))
        .def_readonly("initialConfig", &SpatialLocationCalculator::initialConfig, DOC(dai, node, SpatialLocationCalculator, initialConfig))
        .def("setWaitForConfigInput", &SpatialLocationCalculator::setWaitForConfigInput, py::arg("wait"), DOC(dai, node, SpatialLocationCalculator, setWaitForConfigInput))
        ;
    // ALIAS
    daiNodeModule.attr("SpatialLocationCalculator").attr("Properties") = spatialLocationCalculatorProperties;

    // SystemLogger node
    ADD_NODE(SystemLogger)
        .def_readonly("out", &SystemLogger::out, DOC(dai, node, SystemLogger, out))
        .def("setRate", &SystemLogger::setRate, py::arg("hz"), DOC(dai, node, SystemLogger, setRate))
        ;

    // NeuralNetwork node
    ADD_NODE(ObjectTracker)
        .def_readonly("inputTrackerFrame", &ObjectTracker::inputTrackerFrame, DOC(dai, node, ObjectTracker, inputTrackerFrame))
        .def_readonly("inputDetectionFrame", &ObjectTracker::inputDetectionFrame, DOC(dai, node, ObjectTracker, inputDetectionFrame))
        .def_readonly("inputDetections", &ObjectTracker::inputDetections, DOC(dai, node, ObjectTracker, inputDetections))
        .def_readonly("out", &ObjectTracker::out, DOC(dai, node, ObjectTracker, out))
        .def_readonly("passthroughTrackerFrame", &ObjectTracker::passthroughTrackerFrame, DOC(dai, node, ObjectTracker, passthroughTrackerFrame))
        .def_readonly("passthroughDetectionFrame", &ObjectTracker::passthroughDetectionFrame, DOC(dai, node, ObjectTracker, passthroughDetectionFrame))
        .def_readonly("passthroughDetections", &ObjectTracker::passthroughDetections, DOC(dai, node, ObjectTracker, passthroughDetections))

        .def("setTrackerThreshold", &ObjectTracker::setTrackerThreshold, py::arg("threshold"), DOC(dai, node, ObjectTracker, setTrackerThreshold))
        .def("setMaxObjectsToTrack", &ObjectTracker::setMaxObjectsToTrack, py::arg("maxObjectsToTrack"), DOC(dai, node, ObjectTracker, setMaxObjectsToTrack))
        .def("setDetectionLabelsToTrack", &ObjectTracker::setDetectionLabelsToTrack, py::arg("labels"), DOC(dai, node, ObjectTracker, setDetectionLabelsToTrack))
        .def("setTrackerType", &ObjectTracker::setTrackerType, py::arg("type"), DOC(dai, node, ObjectTracker, setTrackerType))
        .def("setTrackerIdAssigmentPolicy", &ObjectTracker::setTrackerIdAssigmentPolicy, py::arg("type"), DOC(dai, node, ObjectTracker, setTrackerIdAssigmentPolicy))
        ;
    daiNodeModule.attr("ObjectTracker").attr("Properties") = objectTrackerProperties;

    // Script node
    ADD_NODE(Script)
        .def_readonly("inputs", &Script::inputs)
        .def_readonly("outputs", &Script::outputs)
        .def("setScriptPath", &Script::setScriptPath, DOC(dai, node, Script, setScriptPath))
        .def("setScriptData", static_cast<void(Script::*)(const std::string&, const std::string&)>(&Script::setScriptData), py::arg("script"), py::arg("name") = "", DOC(dai, node, Script, setScriptData))
        .def("setScriptData", static_cast<void(Script::*)(const std::vector<std::uint8_t>&, const std::string&)>(&Script::setScriptData), py::arg("data"), py::arg("name") = "", DOC(dai, node, Script, setScriptData, 2))
        .def("getScriptPath", &Script::getScriptPath, DOC(dai, node, Script, getScriptPath))
        .def("getScriptName", &Script::getScriptName, DOC(dai, node, Script, getScriptName))
        .def("setProcessor", &Script::setProcessor, DOC(dai, node, Script, setProcessor))
        .def("getProcessor", &Script::getProcessor, DOC(dai, node, Script, getProcessor))
        ;


    // IMU node
    ADD_NODE(IMU)
        .def_readonly("out", &IMU::out, DOC(dai, node, IMU, out))
        .def("enableIMUSensor", static_cast<void(IMU::*)(IMUSensorConfig imuSensor)>(&IMU::enableIMUSensor), py::arg("sensorConfig"), DOC(dai, node, IMU, enableIMUSensor))
        .def("enableIMUSensor", static_cast<void(IMU::*)(const std::vector<IMUSensorConfig>& imuSensors)>(&IMU::enableIMUSensor), py::arg("sensorConfigs"), DOC(dai, node, IMU, enableIMUSensor, 2))
        .def("enableIMUSensor", static_cast<void(IMU::*)(IMUSensor sensor, uint32_t reportRate)>(&IMU::enableIMUSensor), py::arg("sensor"), py::arg("reportRate"), DOC(dai, node, IMU, enableIMUSensor, 3))
        .def("enableIMUSensor", static_cast<void(IMU::*)(const std::vector<IMUSensor>& sensors, uint32_t reportRate)>(&IMU::enableIMUSensor), py::arg("sensors"), py::arg("reportRate"), DOC(dai, node, IMU, enableIMUSensor, 4))
        .def("setBatchReportThreshold", &IMU::setBatchReportThreshold, py::arg("batchReportThreshold"), DOC(dai, node, IMU, setBatchReportThreshold))
        .def("getBatchReportThreshold", &IMU::getBatchReportThreshold, DOC(dai, node, IMU, getBatchReportThreshold))
        .def("setMaxBatchReports", &IMU::setMaxBatchReports, py::arg("maxBatchReports"), DOC(dai, node, IMU, setMaxBatchReports))
        .def("getMaxBatchReports", &IMU::getMaxBatchReports, DOC(dai, node, IMU, getMaxBatchReports))
        ;
    daiNodeModule.attr("IMU").attr("Properties") = imuProperties;

    // EdgeDetector node
    ADD_NODE(EdgeDetector)
        .def_readonly("initialConfig", &EdgeDetector::initialConfig, DOC(dai, node, EdgeDetector, initialConfig))
        .def_readonly("inputConfig", &EdgeDetector::inputConfig, DOC(dai, node, EdgeDetector, inputConfig))
        .def_readonly("inputImage", &EdgeDetector::inputImage, DOC(dai, node, EdgeDetector, inputImage))
        .def_readonly("outputImage", &EdgeDetector::outputImage, DOC(dai, node, EdgeDetector, outputImage))
        .def("setWaitForConfigInput", &EdgeDetector::setWaitForConfigInput, DOC(dai, node, EdgeDetector, setWaitForConfigInput))
        .def("setNumFramesPool", &EdgeDetector::setNumFramesPool, DOC(dai, node, EdgeDetector, setNumFramesPool))
        .def("setMaxOutputFrameSize", &EdgeDetector::setMaxOutputFrameSize, DOC(dai, node, EdgeDetector, setMaxOutputFrameSize))
        ;
    daiNodeModule.attr("EdgeDetector").attr("Properties") = edgeDetectorProperties;


}
<|MERGE_RESOLUTION|>--- conflicted
+++ resolved
@@ -383,18 +383,6 @@
 
     // Base 'Node' class binding
     py::class_<Node, std::shared_ptr<Node>> pyNode(m, "Node", DOC(dai, Node));
-<<<<<<< HEAD
-    pyNode
-        .def_readonly("id", &Node::id, DOC(dai, Node, id))
-        .def("getName", &Node::getName, DOC(dai, Node, getName))
-        .def("getOutputs", &Node::getOutputs, DOC(dai, Node, getOutputs))
-        .def("getInputs", &Node::getInputs, DOC(dai, Node, getInputs))
-        .def("getAssetManager", static_cast<const AssetManager& (Node::*)() const>(&Node::getAssetManager), py::return_value_policy::reference_internal, DOC(dai, Node, getAssetManager))
-        .def("getAssetManager", static_cast<AssetManager& (Node::*)()>(&Node::getAssetManager), py::return_value_policy::reference_internal, DOC(dai, Node, getAssetManager))
-    ;
-=======
-
->>>>>>> 97f6a98f
 
     // Node::Input bindings
     py::class_<Node::Input> pyInput(pyNode, "Input", DOC(dai, Node, Input));
@@ -439,13 +427,14 @@
         .def("getName", &Node::getName, DOC(dai, Node, getName))
         .def("getOutputs", &Node::getOutputs, DOC(dai, Node, getOutputs))
         .def("getInputs", &Node::getInputs, DOC(dai, Node, getInputs))
-        .def("getAssets", &Node::getAssets, DOC(dai, Node, getAssets))
         .def("getOutputRefs", static_cast<std::vector< Node::Output*> (Node::*)()>(&Node::getOutputRefs), DOC(dai, Node, getOutputRefs), py::return_value_policy::reference_internal)
         .def("getInputRefs", static_cast<std::vector<Node::Input*> (Node::*)()>(&Node::getInputRefs), DOC(dai, Node, getInputRefs), py::return_value_policy::reference_internal)
         .def("getOutputRefs", static_cast<std::vector<const Node::Output*> (Node::*)() const>(&Node::getOutputRefs), DOC(dai, Node, getOutputRefs), py::return_value_policy::reference_internal)
         .def("getInputRefs", static_cast<std::vector<const Node::Input*> (Node::*)() const>(&Node::getInputRefs), DOC(dai, Node, getInputRefs), py::return_value_policy::reference_internal)
         .def("getParentPipeline", py::overload_cast<>(&Node::getParentPipeline), DOC(dai, Node, getParentPipeline))
         .def("getParentPipeline", py::overload_cast<>(&Node::getParentPipeline, py::const_), DOC(dai, Node, getParentPipeline))
+        .def("getAssetManager", static_cast<const AssetManager& (Node::*)() const>(&Node::getAssetManager), py::return_value_policy::reference_internal, DOC(dai, Node, getAssetManager))
+        .def("getAssetManager", static_cast<AssetManager& (Node::*)()>(&Node::getAssetManager), py::return_value_policy::reference_internal, DOC(dai, Node, getAssetManager))
     ;
 
     // MSVC errors out with:
