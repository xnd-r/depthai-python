#include "PipelineBindings.hpp"

// depthai
#include "depthai/pipeline/Pipeline.hpp"

// depthai - nodes
#include "depthai/pipeline/node/XLinkIn.hpp"
#include "depthai/pipeline/node/XLinkOut.hpp"
#include "depthai/pipeline/node/NeuralNetwork.hpp"
#include "depthai/pipeline/node/ColorCamera.hpp"
#include "depthai/pipeline/node/VideoEncoder.hpp"
#include "depthai/pipeline/node/SPIOut.hpp"
#include "depthai/pipeline/node/ImageManip.hpp"
#include "depthai/pipeline/node/MonoCamera.hpp"
#include "depthai/pipeline/node/StereoDepth.hpp"
#include "depthai/pipeline/node/DetectionNetwork.hpp"
#include "depthai/pipeline/node/SystemLogger.hpp"
#include "depthai/pipeline/node/SpatialLocationCalculator.hpp"
#include "depthai/pipeline/node/SpatialDetectionNetwork.hpp"
#include "depthai/pipeline/node/ObjectTracker.hpp"

// depthai-shared
#include "depthai-shared/properties/GlobalProperties.hpp"

void PipelineBindings::bind(pybind11::module& m){

    using namespace dai;


    // Bind global properties
    py::class_<GlobalProperties>(m, "GlobalProperties", DOC(dai, GlobalProperties))
        .def_readwrite("leonOsFrequencyHz", &GlobalProperties::leonCssFrequencyHz)
        .def_readwrite("leonRtFrequencyHz", &GlobalProperties::leonMssFrequencyHz)
        .def_readwrite("pipelineName", &GlobalProperties::pipelineName)
        .def_readwrite("pipelineVersion", &GlobalProperties::pipelineVersion)
        .def_readwrite("cameraTuningBlobSize", &GlobalProperties::cameraTuningBlobSize)
        .def_readwrite("cameraTuningBlobUri", &GlobalProperties::cameraTuningBlobUri)
        ;



    // bind pipeline
    py::class_<Pipeline>(m, "Pipeline", DOC(dai, Pipeline, 2))
        .def(py::init<>(), DOC(dai, Pipeline, Pipeline))
        //.def(py::init<const Pipeline&>())
        .def("getGlobalProperties", &Pipeline::getGlobalProperties, DOC(dai, Pipeline, getGlobalProperties))
        //.def("create", &Pipeline::create<node::XLinkIn>)
        .def("remove", &Pipeline::remove, py::arg("node"), DOC(dai, Pipeline, remove))
        .def("getAllNodes", static_cast<std::vector<std::shared_ptr<const Node>> (Pipeline::*)() const>(&Pipeline::getAllNodes), py::return_value_policy::reference_internal, DOC(dai, Pipeline, getAllNodes))
        .def("getAllNodes", static_cast<std::vector<std::shared_ptr< Node>> (Pipeline::*)()>(&Pipeline::getAllNodes), py::return_value_policy::reference_internal, DOC(dai, Pipeline, getAllNodes))
        .def("getNode", static_cast<std::shared_ptr<const Node> (Pipeline::*)(Node::Id) const>(&Pipeline::getNode), py::return_value_policy::reference_internal, DOC(dai, Pipeline, getNode))
        .def("getNode", static_cast<std::shared_ptr<Node> (Pipeline::*)(Node::Id)>(&Pipeline::getNode), py::return_value_policy::reference_internal, DOC(dai, Pipeline, getNode))
        .def("getConnections", &Pipeline::getConnections, DOC(dai, Pipeline, getConnections), DOC(dai, Pipeline, getConnections))
        .def("getConnectionMap", &Pipeline::getConnectionMap, DOC(dai, Pipeline, getConnectionMap), py::return_value_policy::reference_internal, DOC(dai, Pipeline, getConnectionMap))
        .def("getNodeMap", &Pipeline::getNodeMap, DOC(dai, Pipeline, getNodeMap), py::return_value_policy::reference_internal, DOC(dai, Pipeline, getNodeMap))
        .def("link", &Pipeline::link, DOC(dai, Pipeline, link), DOC(dai, Pipeline, link))
        .def("unlink", &Pipeline::unlink, DOC(dai, Pipeline, unlink), DOC(dai, Pipeline, unlink))
        .def("getAllAssets", &Pipeline::getAllAssets, DOC(dai, Pipeline, getAllAssets))
        .def("getAssetManager", static_cast<const AssetManager& (Pipeline::*)() const>(&Pipeline::getAssetManager), py::return_value_policy::reference_internal, DOC(dai, Pipeline, getAssetManager))
        .def("getAssetManager", static_cast<AssetManager& (Pipeline::*)()>(&Pipeline::getAssetManager), py::return_value_policy::reference_internal, DOC(dai, Pipeline, getAssetManager))
<<<<<<< HEAD
        .def("setOpenVINOVersion", &Pipeline::setOpenVINOVersion, py::arg("version") = Pipeline::DEFAULT_OPENVINO_VERSION, DOC(dai, Pipeline, setOpenVINOVersion), DOC(dai, Pipeline, setOpenVINOVersion))
        .def("setCameraTuningBlobPath", &Pipeline::setCameraTuningBlobPath, py::arg("path"), DOC(dai, Pipeline, setCameraTuningBlobPath))

         // templated create<NODE> function 
=======
        .def("setOpenVINOVersion", &Pipeline::setOpenVINOVersion, py::arg("version") = Pipeline::DEFAULT_OPENVINO_VERSION, DOC(dai, Pipeline, setOpenVINOVersion))
        .def("getOpenVINOVersion", &Pipeline::getOpenVINOVersion, DOC(dai, Pipeline, getOpenVINOVersion))

         // templated create<NODE> function
>>>>>>> ca390510
        .def("createXLinkIn", &Pipeline::create<node::XLinkIn>)
        .def("createXLinkOut", &Pipeline::create<node::XLinkOut>)
        .def("createNeuralNetwork", &Pipeline::create<node::NeuralNetwork>)
        .def("createColorCamera", &Pipeline::create<node::ColorCamera>)
        .def("createVideoEncoder", &Pipeline::create<node::VideoEncoder>)
        .def("createSPIOut", &Pipeline::create<node::SPIOut>)
        .def("createImageManip", &Pipeline::create<node::ImageManip>)
        .def("createMonoCamera", &Pipeline::create<node::MonoCamera>)
        .def("createStereoDepth", &Pipeline::create<node::StereoDepth>)
        .def("createMobileNetDetectionNetwork", &Pipeline::create<node::MobileNetDetectionNetwork>)
        .def("createYoloDetectionNetwork", &Pipeline::create<node::YoloDetectionNetwork>)
        .def("createSystemLogger", &Pipeline::create<node::SystemLogger>)
        .def("createSpatialLocationCalculator", &Pipeline::create<node::SpatialLocationCalculator>)
        .def("createMobileNetSpatialDetectionNetwork", &Pipeline::create<node::MobileNetSpatialDetectionNetwork>)
        .def("createYoloSpatialDetectionNetwork", &Pipeline::create<node::YoloSpatialDetectionNetwork>)
        .def("createObjectTracker", &Pipeline::create<node::ObjectTracker>)

        ;


}<|MERGE_RESOLUTION|>--- conflicted
+++ resolved
@@ -58,17 +58,11 @@
         .def("getAllAssets", &Pipeline::getAllAssets, DOC(dai, Pipeline, getAllAssets))
         .def("getAssetManager", static_cast<const AssetManager& (Pipeline::*)() const>(&Pipeline::getAssetManager), py::return_value_policy::reference_internal, DOC(dai, Pipeline, getAssetManager))
         .def("getAssetManager", static_cast<AssetManager& (Pipeline::*)()>(&Pipeline::getAssetManager), py::return_value_policy::reference_internal, DOC(dai, Pipeline, getAssetManager))
-<<<<<<< HEAD
-        .def("setOpenVINOVersion", &Pipeline::setOpenVINOVersion, py::arg("version") = Pipeline::DEFAULT_OPENVINO_VERSION, DOC(dai, Pipeline, setOpenVINOVersion), DOC(dai, Pipeline, setOpenVINOVersion))
+        .def("setOpenVINOVersion", &Pipeline::setOpenVINOVersion, py::arg("version") = Pipeline::DEFAULT_OPENVINO_VERSION, DOC(dai, Pipeline, setOpenVINOVersion))
+        .def("getOpenVINOVersion", &Pipeline::getOpenVINOVersion, DOC(dai, Pipeline, getOpenVINOVersion))
         .def("setCameraTuningBlobPath", &Pipeline::setCameraTuningBlobPath, py::arg("path"), DOC(dai, Pipeline, setCameraTuningBlobPath))
 
-         // templated create<NODE> function 
-=======
-        .def("setOpenVINOVersion", &Pipeline::setOpenVINOVersion, py::arg("version") = Pipeline::DEFAULT_OPENVINO_VERSION, DOC(dai, Pipeline, setOpenVINOVersion))
-        .def("getOpenVINOVersion", &Pipeline::getOpenVINOVersion, DOC(dai, Pipeline, getOpenVINOVersion))
-
          // templated create<NODE> function
->>>>>>> ca390510
         .def("createXLinkIn", &Pipeline::create<node::XLinkIn>)
         .def("createXLinkOut", &Pipeline::create<node::XLinkOut>)
         .def("createNeuralNetwork", &Pipeline::create<node::NeuralNetwork>)
