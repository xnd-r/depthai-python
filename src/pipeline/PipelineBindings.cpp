--- conflicted
+++ resolved
@@ -2,18 +2,16 @@
 
 // depthai
 #include "depthai/pipeline/Pipeline.hpp"
+
 // depthai - nodes
 #include "depthai/pipeline/node/XLinkIn.hpp"
 #include "depthai/pipeline/node/XLinkOut.hpp"
 #include "depthai/pipeline/node/NeuralNetwork.hpp"
 #include "depthai/pipeline/node/ColorCamera.hpp"
-<<<<<<< HEAD
 #include "depthai/pipeline/node/VideoEncoder.hpp"
 #include "depthai/pipeline/node/SPIOut.hpp"
-#include "depthai/pipeline/Pipeline.hpp"
-=======
 #include "depthai/pipeline/node/ImageManip.hpp"
->>>>>>> 600b3e1b
+
 
 // depthai-shared
 #include "depthai-shared/pb/properties/GlobalProperties.hpp"
@@ -58,12 +56,9 @@
         .def("createXLinkOut", &Pipeline::create<node::XLinkOut>)
         .def("createNeuralNetwork", &Pipeline::create<node::NeuralNetwork>)
         .def("createColorCamera", &Pipeline::create<node::ColorCamera>)
-<<<<<<< HEAD
         .def("createVideoEncoder", &Pipeline::create<node::VideoEncoder>)
         .def("createSPIOut", &Pipeline::create<node::SPIOut>)
-=======
         .def("createImageManip", &Pipeline::create<node::ImageManip>)
->>>>>>> 600b3e1b
         ;
     
 
