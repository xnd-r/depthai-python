#include "PipelineBindings.hpp"

// depthai
#include "depthai/pipeline/Pipeline.hpp"

// depthai - nodes
#include "depthai/pipeline/node/XLinkIn.hpp"
#include "depthai/pipeline/node/XLinkOut.hpp"
#include "depthai/pipeline/node/NeuralNetwork.hpp"
#include "depthai/pipeline/node/ColorCamera.hpp"
#include "depthai/pipeline/node/VideoEncoder.hpp"
#include "depthai/pipeline/node/SPIOut.hpp"
#include "depthai/pipeline/node/ImageManip.hpp"
#include "depthai/pipeline/node/MonoCamera.hpp"
#include "depthai/pipeline/node/StereoDepth.hpp"
#include "depthai/pipeline/node/DetectionNetwork.hpp"
#include "depthai/pipeline/node/SystemLogger.hpp"
#include "depthai/pipeline/node/SpatialLocationCalculator.hpp"
#include "depthai/pipeline/node/SpatialDetectionNetwork.hpp"
<<<<<<< HEAD
#include "depthai/pipeline/node/UVC.hpp"
=======
#include "depthai/pipeline/node/ObjectTracker.hpp"
>>>>>>> 0025d1a7

// depthai-shared
#include "depthai-shared/properties/GlobalProperties.hpp"

void PipelineBindings::bind(pybind11::module& m){

    using namespace dai;


    // Bind global properties
    py::class_<GlobalProperties>(m, "GlobalProperties", DOC(dai, GlobalProperties))
        .def_readwrite("leonOsFrequencyHz", &GlobalProperties::leonCssFrequencyHz)
        .def_readwrite("leonRtFrequencyHz", &GlobalProperties::leonMssFrequencyHz)
        .def_readwrite("pipelineName", &GlobalProperties::pipelineName)
        .def_readwrite("pipelineVersion", &GlobalProperties::pipelineVersion)
        ;



    // bind pipeline
    py::class_<Pipeline>(m, "Pipeline", DOC(dai, Pipeline, 2))
        .def(py::init<>(), DOC(dai, Pipeline, Pipeline))
        //.def(py::init<const Pipeline&>())
        .def("getGlobalProperties", &Pipeline::getGlobalProperties, DOC(dai, Pipeline, getGlobalProperties))
        //.def("create", &Pipeline::create<node::XLinkIn>)
        .def("remove", &Pipeline::remove, py::arg("node"), DOC(dai, Pipeline, remove))
        .def("getAllNodes", static_cast<std::vector<std::shared_ptr<const Node>> (Pipeline::*)() const>(&Pipeline::getAllNodes), py::return_value_policy::reference_internal, DOC(dai, Pipeline, getAllNodes))
        .def("getAllNodes", static_cast<std::vector<std::shared_ptr< Node>> (Pipeline::*)()>(&Pipeline::getAllNodes), py::return_value_policy::reference_internal, DOC(dai, Pipeline, getAllNodes))
        .def("getNode", static_cast<std::shared_ptr<const Node> (Pipeline::*)(Node::Id) const>(&Pipeline::getNode), py::return_value_policy::reference_internal, DOC(dai, Pipeline, getNode))
        .def("getNode", static_cast<std::shared_ptr<Node> (Pipeline::*)(Node::Id)>(&Pipeline::getNode), py::return_value_policy::reference_internal, DOC(dai, Pipeline, getNode))
        .def("getConnections", &Pipeline::getConnections, DOC(dai, Pipeline, getConnections), DOC(dai, Pipeline, getConnections))
        .def("getConnectionMap", &Pipeline::getConnectionMap, DOC(dai, Pipeline, getConnectionMap), py::return_value_policy::reference_internal, DOC(dai, Pipeline, getConnectionMap))
        .def("getNodeMap", &Pipeline::getNodeMap, DOC(dai, Pipeline, getNodeMap), py::return_value_policy::reference_internal, DOC(dai, Pipeline, getNodeMap))
        .def("link", &Pipeline::link, DOC(dai, Pipeline, link), DOC(dai, Pipeline, link))
        .def("unlink", &Pipeline::unlink, DOC(dai, Pipeline, unlink), DOC(dai, Pipeline, unlink))
        .def("getAllAssets", &Pipeline::getAllAssets, DOC(dai, Pipeline, getAllAssets))
        .def("getAssetManager", static_cast<const AssetManager& (Pipeline::*)() const>(&Pipeline::getAssetManager), py::return_value_policy::reference_internal, DOC(dai, Pipeline, getAssetManager))
        .def("getAssetManager", static_cast<AssetManager& (Pipeline::*)()>(&Pipeline::getAssetManager), py::return_value_policy::reference_internal, DOC(dai, Pipeline, getAssetManager))
        .def("setOpenVINOVersion", &Pipeline::setOpenVINOVersion, py::arg("version") = Pipeline::DEFAULT_OPENVINO_VERSION, DOC(dai, Pipeline, setOpenVINOVersion), DOC(dai, Pipeline, setOpenVINOVersion))


         // templated create<NODE> function 
        .def("createXLinkIn", &Pipeline::create<node::XLinkIn>)
        .def("createXLinkOut", &Pipeline::create<node::XLinkOut>)
        .def("createNeuralNetwork", &Pipeline::create<node::NeuralNetwork>)
        .def("createColorCamera", &Pipeline::create<node::ColorCamera>)
        .def("createVideoEncoder", &Pipeline::create<node::VideoEncoder>)
        .def("createSPIOut", &Pipeline::create<node::SPIOut>)
        .def("createImageManip", &Pipeline::create<node::ImageManip>)
        .def("createMonoCamera", &Pipeline::create<node::MonoCamera>)
        .def("createStereoDepth", &Pipeline::create<node::StereoDepth>)
        .def("createMobileNetDetectionNetwork", &Pipeline::create<node::MobileNetDetectionNetwork>)
        .def("createYoloDetectionNetwork", &Pipeline::create<node::YoloDetectionNetwork>)
        .def("createSystemLogger", &Pipeline::create<node::SystemLogger>)
        .def("createSpatialLocationCalculator", &Pipeline::create<node::SpatialLocationCalculator>)
        .def("createMobileNetSpatialDetectionNetwork", &Pipeline::create<node::MobileNetSpatialDetectionNetwork>)
        .def("createYoloSpatialDetectionNetwork", &Pipeline::create<node::YoloSpatialDetectionNetwork>)
<<<<<<< HEAD
        .def("createUVC", &Pipeline::create<node::UVC>)
=======
        .def("createObjectTracker", &Pipeline::create<node::ObjectTracker>)

>>>>>>> 0025d1a7
        ;
    

}<|MERGE_RESOLUTION|>--- conflicted
+++ resolved
@@ -17,11 +17,8 @@
 #include "depthai/pipeline/node/SystemLogger.hpp"
 #include "depthai/pipeline/node/SpatialLocationCalculator.hpp"
 #include "depthai/pipeline/node/SpatialDetectionNetwork.hpp"
-<<<<<<< HEAD
+#include "depthai/pipeline/node/ObjectTracker.hpp"
 #include "depthai/pipeline/node/UVC.hpp"
-=======
-#include "depthai/pipeline/node/ObjectTracker.hpp"
->>>>>>> 0025d1a7
 
 // depthai-shared
 #include "depthai-shared/properties/GlobalProperties.hpp"
@@ -79,12 +76,8 @@
         .def("createSpatialLocationCalculator", &Pipeline::create<node::SpatialLocationCalculator>)
         .def("createMobileNetSpatialDetectionNetwork", &Pipeline::create<node::MobileNetSpatialDetectionNetwork>)
         .def("createYoloSpatialDetectionNetwork", &Pipeline::create<node::YoloSpatialDetectionNetwork>)
-<<<<<<< HEAD
+        .def("createObjectTracker", &Pipeline::create<node::ObjectTracker>)
         .def("createUVC", &Pipeline::create<node::UVC>)
-=======
-        .def("createObjectTracker", &Pipeline::create<node::ObjectTracker>)
-
->>>>>>> 0025d1a7
         ;
     
 
