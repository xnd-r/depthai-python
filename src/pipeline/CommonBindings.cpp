--- conflicted
+++ resolved
@@ -7,15 +7,12 @@
 #include "depthai-shared/common/MemoryInfo.hpp"
 #include "depthai-shared/common/ChipTemperature.hpp"
 #include "depthai-shared/common/CpuUsage.hpp"
-<<<<<<< HEAD
 #include "depthai-shared/common/ProcessorType.hpp"
-=======
 #include "depthai-shared/common/Timestamp.hpp"
 #include "depthai-shared/common/Point2f.hpp"
 #include "depthai-shared/common/Point3f.hpp"
 #include "depthai-shared/common/Size2f.hpp"
 #include "depthai-shared/common/UsbSpeed.hpp"
->>>>>>> f99454b1
 
 void CommonBindings::bind(pybind11::module& m){
 
@@ -151,7 +148,8 @@
 
     // ProcessorType
     py::enum_<ProcessorType>(m, "ProcessorType")
-        .value("LEON_CSS", ProcessorType::LEON_CSS) 
-        .value("LEON_MSS", ProcessorType::LEON_MSS) 
+        .value("LEON_CSS", ProcessorType::LEON_CSS)
+        .value("LEON_MSS", ProcessorType::LEON_MSS)
     ;
+
 }